import * as React from 'react';
import { Slot } from '@radix-ui/react-slot';
import { cva, type VariantProps } from 'class-variance-authority';

import { cn } from '@/lib/utils';

const buttonVariants = cva(
  'inline-flex items-center justify-center whitespace-nowrap rounded-md text-sm font-medium ring-offset-background transition-colors focus-visible:outline-none focus-visible:ring-2 focus-visible:ring-ring focus-visible:ring-offset-2 disabled:pointer-events-none disabled:opacity-50',
  {
    variants: {
      variant: {
        default: 'bg-primary text-primary-foreground hover:bg-primary/90',
        destructive: 'bg-destructive text-destructive-foreground hover:bg-destructive/90',
        outline: 'border border-input bg-background hover:bg-accent hover:text-accent-foreground',
        secondary: 'bg-secondary text-secondary-foreground hover:bg-secondary/80',
        ghost: 'hover:bg-accent hover:text-accent-foreground',
        link: 'text-primary underline-offset-4 hover:underline',
<<<<<<< HEAD
        success: 'bg-green-600 text-white hover:bg-green-700',
=======
>>>>>>> a0282ffd
      },
      size: {
        default: 'h-10 px-4 py-2',
        sm: 'h-9 rounded-md px-3',
        lg: 'h-11 rounded-md px-8',
        icon: 'h-10 w-10',
      },
    },
    defaultVariants: {
      variant: 'default',
      size: 'default',
    },
  }
);

export interface ButtonProps
  extends React.ButtonHTMLAttributes<HTMLButtonElement>,
    VariantProps<typeof buttonVariants> {
  asChild?: boolean;
}

const Button = React.forwardRef<HTMLButtonElement, ButtonProps>(
  ({ className, variant, size, asChild = false, ...props }, ref) => {
    const Comp = asChild ? Slot : 'button';
    return (
      <Comp className={cn(buttonVariants({ variant, size, className }))} ref={ref} {...props} />
    );
  }
);
Button.displayName = 'Button';

export { Button, buttonVariants };<|MERGE_RESOLUTION|>--- conflicted
+++ resolved
@@ -15,10 +15,6 @@
         secondary: 'bg-secondary text-secondary-foreground hover:bg-secondary/80',
         ghost: 'hover:bg-accent hover:text-accent-foreground',
         link: 'text-primary underline-offset-4 hover:underline',
-<<<<<<< HEAD
-        success: 'bg-green-600 text-white hover:bg-green-700',
-=======
->>>>>>> a0282ffd
       },
       size: {
         default: 'h-10 px-4 py-2',
