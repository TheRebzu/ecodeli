--- conflicted
+++ resolved
@@ -1,251 +1,3 @@
-<<<<<<< HEAD
-import * as React from 'react';
-import { ChevronLeft, ChevronRight, MoreHorizontal } from 'lucide-react';
-
-import { cn } from '@/lib/utils';
-import { ButtonProps, buttonVariants } from '@/components/ui/button';
-import Link from 'next/link';
-import { Button } from '@/components/ui/button';
-
-export interface PaginationProps extends React.ComponentProps<'nav'> {
-  className?: string;
-}
-
-const Pagination = React.forwardRef<HTMLElement, React.ComponentProps<'nav'> & PaginationProps>(
-  ({ className, ...props }, ref) => (
-    <nav
-      ref={ref}
-      role="navigation"
-      aria-label="pagination"
-      className={cn('mx-auto flex w-full justify-center', className)}
-      {...props}
-    />
-  )
-);
-Pagination.displayName = 'Pagination';
-
-const PaginationContent = React.forwardRef<HTMLUListElement, React.ComponentProps<'ul'>>(
-  ({ className, ...props }, ref) => (
-    <ul ref={ref} className={cn('flex flex-row items-center gap-1', className)} {...props} />
-  )
-);
-PaginationContent.displayName = 'PaginationContent';
-
-const PaginationItem = React.forwardRef<HTMLLIElement, React.ComponentProps<'li'>>(
-  ({ className, ...props }, ref) => <li ref={ref} className={cn('', className)} {...props} />
-);
-PaginationItem.displayName = 'PaginationItem';
-
-type PaginationLinkProps = {
-  isActive?: boolean;
-} & Pick<ButtonProps, 'size'> &
-  React.ComponentProps<typeof Link>;
-
-const PaginationLink = ({ className, isActive, size = 'icon', ...props }: PaginationLinkProps) => (
-  <Link
-    aria-current={isActive ? 'page' : undefined}
-    className={cn(
-      buttonVariants({
-        variant: isActive ? 'outline' : 'ghost',
-        size,
-      }),
-      className
-    )}
-    {...props}
-  />
-);
-PaginationLink.displayName = 'PaginationLink';
-
-const PaginationPrevious = ({
-  className,
-  ...props
-}: React.ComponentProps<typeof PaginationLink>) => (
-  <PaginationLink
-    aria-label="Go to previous page"
-    size="default"
-    className={cn('gap-1 pl-2.5', className)}
-    {...props}
-  >
-    <ChevronLeft className="h-4 w-4" />
-    <span>Previous</span>
-  </PaginationLink>
-);
-PaginationPrevious.displayName = 'PaginationPrevious';
-
-const PaginationNext = ({ className, ...props }: React.ComponentProps<typeof PaginationLink>) => (
-  <PaginationLink
-    aria-label="Go to next page"
-    size="default"
-    className={cn('gap-1 pr-2.5', className)}
-    {...props}
-  >
-    <span>Next</span>
-    <ChevronRight className="h-4 w-4" />
-  </PaginationLink>
-);
-PaginationNext.displayName = 'PaginationNext';
-
-const PaginationEllipsis = ({ className, ...props }: React.ComponentProps<'span'>) => (
-  <span
-    aria-hidden
-    className={cn('flex h-9 w-9 items-center justify-center', className)}
-    {...props}
-  >
-    <MoreHorizontal className="h-4 w-4" />
-    <span className="sr-only">More pages</span>
-  </span>
-);
-PaginationEllipsis.displayName = 'PaginationEllipsis';
-
-interface DataTablePaginationProps {
-  currentPage: number;
-  totalPages: number;
-  onPageChange: (page: number) => void;
-}
-
-export function DataTablePagination({
-  currentPage,
-  totalPages,
-  onPageChange,
-}: DataTablePaginationProps) {
-  const handlePreviousPage = () => {
-    if (currentPage > 1) {
-      onPageChange(currentPage - 1);
-    }
-  };
-
-  const handleNextPage = () => {
-    if (currentPage < totalPages) {
-      onPageChange(currentPage + 1);
-    }
-  };
-
-  // Générer les boutons de pagination
-  const generatePaginationItems = () => {
-    const items = [];
-    const maxVisiblePages = 5;
-
-    if (totalPages <= maxVisiblePages) {
-      // Afficher tous les numéros de page si le nombre total est petit
-      for (let i = 1; i <= totalPages; i++) {
-        items.push(
-          <Button
-            key={i}
-            variant={currentPage === i ? 'default' : 'outline'}
-            size="sm"
-            onClick={() => onPageChange(i)}
-            className="h-8 w-8"
-          >
-            {i}
-          </Button>
-        );
-      }
-    } else {
-      // Pour un grand nombre de pages, afficher certaines pages clés avec des ellipses
-      items.push(
-        <Button
-          key={1}
-          variant={currentPage === 1 ? 'default' : 'outline'}
-          size="sm"
-          onClick={() => onPageChange(1)}
-          className="h-8 w-8"
-        >
-          1
-        </Button>
-      );
-
-      let startPage = Math.max(2, currentPage - 1);
-      let endPage = Math.min(totalPages - 1, currentPage + 1);
-
-      // Ajuster pour montrer 3 pages au milieu
-      if (startPage > 2) {
-        items.push(
-          <Button key="start-ellipsis" variant="outline" size="sm" disabled className="h-8 w-8">
-            <MoreHorizontal className="h-4 w-4" />
-          </Button>
-        );
-      }
-
-      // Pages du milieu
-      for (let i = startPage; i <= endPage; i++) {
-        items.push(
-          <Button
-            key={i}
-            variant={currentPage === i ? 'default' : 'outline'}
-            size="sm"
-            onClick={() => onPageChange(i)}
-            className="h-8 w-8"
-          >
-            {i}
-          </Button>
-        );
-      }
-
-      // Ellipse finale
-      if (endPage < totalPages - 1) {
-        items.push(
-          <Button key="end-ellipsis" variant="outline" size="sm" disabled className="h-8 w-8">
-            <MoreHorizontal className="h-4 w-4" />
-          </Button>
-        );
-      }
-
-      // Dernière page
-      items.push(
-        <Button
-          key={totalPages}
-          variant={currentPage === totalPages ? 'default' : 'outline'}
-          size="sm"
-          onClick={() => onPageChange(totalPages)}
-          className="h-8 w-8"
-        >
-          {totalPages}
-        </Button>
-      );
-    }
-
-    return items;
-  };
-
-  return (
-    <div className="flex items-center justify-center space-x-2">
-      <Button
-        variant="outline"
-        size="sm"
-        onClick={handlePreviousPage}
-        disabled={currentPage <= 1}
-        className="h-8 w-8 p-0"
-      >
-        <span className="sr-only">Page précédente</span>
-        <ChevronLeft className="h-4 w-4" />
-      </Button>
-
-      {generatePaginationItems()}
-
-      <Button
-        variant="outline"
-        size="sm"
-        onClick={handleNextPage}
-        disabled={currentPage >= totalPages}
-        className="h-8 w-8 p-0"
-      >
-        <span className="sr-only">Page suivante</span>
-        <ChevronRight className="h-4 w-4" />
-      </Button>
-    </div>
-  );
-}
-
-export {
-  Pagination,
-  PaginationContent,
-  PaginationEllipsis,
-  PaginationItem,
-  PaginationLink,
-  PaginationNext,
-  PaginationPrevious,
-};
-=======
 import { ButtonHTMLAttributes } from 'react';
 import { Button } from '@/components/ui/button';
 import { ChevronLeft, ChevronRight, MoreHorizontal } from 'lucide-react';
@@ -386,5 +138,4 @@
       </PaginationButton>
     </div>
   );
-}
->>>>>>> a0282ffd
+}