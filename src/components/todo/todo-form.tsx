'use client';

import { useState } from 'react';
import { z } from 'zod';
import { useForm } from 'react-hook-form';
import { zodResolver } from '@hookform/resolvers/zod';
import { CalendarIcon } from 'lucide-react';
import { format } from 'date-fns';
import { fr } from 'date-fns/locale';
import { TodoItem } from './index';
import { Card, CardContent, CardFooter, CardHeader, CardTitle } from '@/components/ui/card';
import { Button } from '@/components/ui/button';
import {
  Form,
  FormControl,
  FormDescription,
  FormField,
  FormItem,
  FormLabel,
  FormMessage,
} from '@/components/ui/form';
import { Input } from '@/components/ui/input';
import { Textarea } from '@/components/ui/textarea';
import {
  Select,
  SelectContent,
  SelectItem,
  SelectTrigger,
  SelectValue,
} from '@/components/ui/select';
import { Popover, PopoverContent, PopoverTrigger } from '@/components/ui/popover';
import { Calendar } from '@/components/ui/calendar';

const todoFormSchema = z.object({
  title: z.string().min(3, {
    message: 'Le titre doit contenir au moins 3 caractères',
  }),
  description: z.string().optional(),
  dueDate: z.date().optional(),
  priority: z.enum(['low', 'medium', 'high']),
  category: z.enum(['payment', 'invoice', 'withdrawal', 'other']),
});

type TodoFormValues = z.infer<typeof todoFormSchema>;

interface TodoFormProps {
  onSubmit: (data: Omit<TodoItem, 'id' | 'completed'> & { completed: boolean }) => void;
  onCancel: () => void;
}

export function TodoForm({ onSubmit, onCancel }: TodoFormProps) {
<<<<<<< HEAD
<<<<<<< HEAD
  const [_date, _setDate] = useState<Date | undefined>(undefined);
=======
  const [date, setDate] = useState<Date | undefined>(undefined);
>>>>>>> amine
=======
  const [date, setDate] = useState<Date | undefined>(undefined);
>>>>>>> 39899a50

  const form = useForm<TodoFormValues>({
    resolver: zodResolver(todoFormSchema),
    defaultValues: {
      title: '',
      description: '',
      priority: 'medium',
      category: 'other',
    },
  });

  const handleSubmit = (data: TodoFormValues) => {
    onSubmit({
      ...data,
      completed: false,
    });
  };

  return (
    <Card className="w-full">
      <CardHeader>
        <CardTitle>Ajouter une nouvelle tâche</CardTitle>
      </CardHeader>
      <CardContent>
        <Form {...form}>
          <form onSubmit={form.handleSubmit(handleSubmit)} className="space-y-4">
            <FormField
              control={form.control}
              name="title"
              render={({ field }) => (
                <FormItem>
                  <FormLabel>Titre</FormLabel>
                  <FormControl>
                    <Input placeholder="Entrez le titre de la tâche" {...field} />
                  </FormControl>
                  <FormMessage />
                </FormItem>
              )}
            />

            <FormField
              control={form.control}
              name="description"
              render={({ field }) => (
                <FormItem>
                  <FormLabel>Description</FormLabel>
                  <FormControl>
                    <Textarea
                      placeholder="Décrivez la tâche en détail (optionnel)"
                      className="resize-none"
                      {...field}
                    />
                  </FormControl>
                  <FormMessage />
                </FormItem>
              )}
            />

            <FormField
              control={form.control}
              name="dueDate"
              render={({ field }) => (
                <FormItem className="flex flex-col">
                  <FormLabel>Date d'échéance</FormLabel>
                  <Popover>
                    <PopoverTrigger asChild>
                      <FormControl>
                        <Button
                          variant="outline"
                          className={`w-full pl-3 text-left font-normal ${!field.value ? 'text-muted-foreground' : ''}`}
                        >
                          {field.value ? (
                            format(field.value, 'PPP', { locale: fr })
                          ) : (
                            <span>Choisir une date</span>
                          )}
                          <CalendarIcon className="ml-auto h-4 w-4 opacity-50" />
                        </Button>
                      </FormControl>
                    </PopoverTrigger>
                    <PopoverContent className="w-auto p-0" align="start">
                      <Calendar
                        mode="single"
                        selected={field.value}
                        onSelect={field.onChange}
                        disabled={date => date < new Date()}
                        initialFocus
                      />
                    </PopoverContent>
                  </Popover>
                  <FormDescription>
                    Sélectionnez une date d'échéance pour cette tâche (optionnel)
                  </FormDescription>
                  <FormMessage />
                </FormItem>
              )}
            />

            <div className="grid grid-cols-2 gap-4">
              <FormField
                control={form.control}
                name="priority"
                render={({ field }) => (
                  <FormItem>
                    <FormLabel>Priorité</FormLabel>
                    <Select onValueChange={field.onChange} defaultValue={field.value}>
                      <FormControl>
                        <SelectTrigger>
                          <SelectValue placeholder="Sélectionnez une priorité" />
                        </SelectTrigger>
                      </FormControl>
                      <SelectContent>
                        <SelectItem value="low">Basse</SelectItem>
                        <SelectItem value="medium">Moyenne</SelectItem>
                        <SelectItem value="high">Haute</SelectItem>
                      </SelectContent>
                    </Select>
                    <FormMessage />
                  </FormItem>
                )}
              />

              <FormField
                control={form.control}
                name="category"
                render={({ field }) => (
                  <FormItem>
                    <FormLabel>Catégorie</FormLabel>
                    <Select onValueChange={field.onChange} defaultValue={field.value}>
                      <FormControl>
                        <SelectTrigger>
                          <SelectValue placeholder="Sélectionnez une catégorie" />
                        </SelectTrigger>
                      </FormControl>
                      <SelectContent>
                        <SelectItem value="payment">Paiement</SelectItem>
                        <SelectItem value="invoice">Facture</SelectItem>
                        <SelectItem value="withdrawal">Retrait</SelectItem>
                        <SelectItem value="other">Autre</SelectItem>
                      </SelectContent>
                    </Select>
                    <FormMessage />
                  </FormItem>
                )}
              />
            </div>

            <CardFooter className="px-0 pt-4 flex justify-end space-x-2">
              <Button variant="outline" onClick={onCancel} type="button">
                Annuler
              </Button>
              <Button type="submit">Ajouter la tâche</Button>
            </CardFooter>
          </form>
        </Form>
      </CardContent>
    </Card>
  );
}<|MERGE_RESOLUTION|>--- conflicted
+++ resolved
@@ -49,15 +49,7 @@
 }
 
 export function TodoForm({ onSubmit, onCancel }: TodoFormProps) {
-<<<<<<< HEAD
-<<<<<<< HEAD
-  const [_date, _setDate] = useState<Date | undefined>(undefined);
-=======
   const [date, setDate] = useState<Date | undefined>(undefined);
->>>>>>> amine
-=======
-  const [date, setDate] = useState<Date | undefined>(undefined);
->>>>>>> 39899a50
 
   const form = useForm<TodoFormValues>({
     resolver: zodResolver(todoFormSchema),
