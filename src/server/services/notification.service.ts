--- conflicted
+++ resolved
@@ -521,9 +521,35 @@
   }
 
   /**
-<<<<<<< HEAD
    * Supprime une notification
-=======
+   */
+  async deleteNotification(notificationId: string, userId: string): Promise<{ success: boolean }> {
+    try {
+      // Vérifier si la notification existe et appartient à l'utilisateur
+      const notification = await this.prisma.notification.findFirst({
+        where: { id: notificationId, userId }
+      });
+
+      if (!notification) {
+        throw new TRPCError({
+          code: 'NOT_FOUND',
+          message: 'Notification non trouvée',
+        });
+      }
+
+      // Supprimer la notification
+      await this.prisma.notification.delete({
+        where: { id: notificationId }
+      });
+
+      return { success: true };
+    } catch (error) {
+      console.error("Erreur lors de l'envoi des notifications aux administrateurs:", error);
+      // Ne pas propager l'erreur pour éviter de bloquer le téléchargement du document
+    }
+  }
+
+  /**
    * Helper method to get the document type name in the specified locale
    */
   private getDocumentTypeName(type: DocumentType, locale: SupportedLanguage): string {
@@ -563,41 +589,66 @@
 
   /**
    * Helper method to get the verification status title in the specified locale
->>>>>>> d88e0101
-   */
-  async deleteNotification(notificationId: string, userId: string): Promise<{ success: boolean }> {
-    try {
-      // Vérifier si la notification existe et appartient à l'utilisateur
-      const notification = await this.prisma.notification.findFirst({
-        where: { id: notificationId, userId }
-      });
-
-      if (!notification) {
-        throw new TRPCError({
-          code: 'NOT_FOUND',
-          message: 'Notification non trouvée',
-        });
-      }
-
-      // Supprimer la notification
-      await this.prisma.notification.delete({
-        where: { id: notificationId }
-      });
-
-<<<<<<< HEAD
-      return { success: true };
-    } catch (error) {
-      if (error instanceof TRPCError) throw error;
-      
-      console.error('Erreur lors de la suppression de la notification:', error);
-      throw new TRPCError({
-        code: 'INTERNAL_SERVER_ERROR',
-        message: 'Erreur lors de la suppression de la notification',
-      });
-    }
-  }
-}
-=======
+   */
+  private getVerificationStatusTitle(
+    status: VerificationStatus,
+    locale: SupportedLanguage
+  ): string {
+    const titles: Record<VerificationStatus, Record<SupportedLanguage, string>> = {
+      [VerificationStatus.PENDING]: {
+        fr: 'Vérification en cours',
+        en: 'Verification in progress',
+      },
+      [VerificationStatus.APPROVED]: {
+        fr: 'Compte vérifié',
+        en: 'Account verified',
+      },
+      [VerificationStatus.REJECTED]: {
+        fr: 'Vérification refusée',
+        en: 'Verification rejected',
+      },
+    };
+
+    return (
+      titles[status]?.[locale] ||
+      (locale === 'fr' ? 'Statut de vérification mis à jour' : 'Verification status updated')
+    );
+  }
+
+  /**
+   * Helper method to get the verification status message in the specified locale
+   */
+  private getVerificationStatusMessage(
+    status: VerificationStatus,
+    details: string | null,
+    locale: SupportedLanguage
+  ): string {
+    const baseMessages: Record<VerificationStatus, Record<SupportedLanguage, string>> = {
+      [VerificationStatus.PENDING]: {
+        fr: "Votre demande de vérification est en cours de traitement. Nous vous informerons une fois l'examen terminé.",
+        en: 'Your verification request is being processed. We will notify you once the review is complete.',
+      },
+      [VerificationStatus.APPROVED]: {
+        fr: 'Félicitations ! Votre compte a été vérifié. Vous pouvez maintenant accéder à toutes les fonctionnalités.',
+        en: 'Congratulations! Your account has been verified. You can now access all features.',
+      },
+      [VerificationStatus.REJECTED]: {
+        fr: 'Votre demande de vérification a été refusée.',
+        en: 'Your verification request has been rejected.',
+      },
+    };
+
+    let message = baseMessages[status]?.[locale] || '';
+
+    if (status === VerificationStatus.REJECTED && details) {
+      const reasonPrefix = locale === 'fr' ? 'Raison : ' : 'Reason: ';
+      message += ` ${reasonPrefix}${details}`;
+    }
+
+    return message;
+  }
+}
+
 /**
  * Obtient le nom localisé d'un rôle
  */
@@ -811,5 +862,4 @@
 }
 
 // Instancier et exporter le service
-export const notificationService = new NotificationService();
->>>>>>> d88e0101
+export const notificationService = new NotificationService();