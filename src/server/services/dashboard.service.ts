import { db } from '../db';
import { UserRole, DeliveryStatus, DocumentStatus, VerificationStatus } from '@prisma/client';

/**
 * Service pour la gestion du tableau de bord administrateur
 */
export const dashboardService = {
  /**
   * Récupère toutes les données du tableau de bord administrateur
   */
  async getDashboardData() {
    try {
      // Récupération des données avec gestion des erreurs
      let userStats,
        documentStats,
        transactionStats,
        warehouseStats,
        deliveryStats,
        recentActivities,
        activityChartData,
        actionItems;

      try {
        userStats = await this.getUserStats();
      } catch (error) {
        console.error('Erreur lors de la récupération des statistiques utilisateurs:', error);
        // Fournir une structure par défaut compatible
        userStats = {
          total: 0,
          roleDistribution: {},
          newUsers: { today: 0, thisWeek: 0, thisMonth: 0 },
          activeUsers: { today: 0, thisWeek: 0 },
          totalUsers: 0,
          activeUsers: 0,
          pendingVerifications: 0,
          newUsersToday: 0,
          newUsersThisWeek: 0,
          newUsersThisMonth: 0,
          usersByRole: {},
        };
      }

      try {
        documentStats = await this.getDocumentStats();
      } catch (error) {
        console.error('Erreur lors de la récupération des statistiques documents:', error);
        documentStats = {
          pending: 0,
          approved: 0,
          rejected: 0,
          pendingByRole: {},
          recentlySubmitted: [],
          totalDocuments: 0,
          pendingReview: 0,
          submittedToday: 0,
          documentsByType: {},
        };
      }

      try {
        transactionStats = await this.getTransactionStats();
      } catch (error) {
        console.error('Erreur lors de la récupération des statistiques transactions:', error);
        transactionStats = {
          total: 0,
          today: 0,
          thisWeek: 0,
          volume: { today: 0, thisWeek: 0, thisMonth: 0 },
          status: { completed: 0, pending: 0, failed: 0 },
          totalPayments: 0,
          totalAmount: 0,
          last30DaysPayments: 0,
          last30DaysAmount: 0,
          paymentsByStatus: {},
        };
      }

      try {
        warehouseStats = await this.getWarehouseStats();
      } catch (error) {
        console.error('Erreur lors de la récupération des statistiques entrepôts:', error);
        warehouseStats = {
          total: 0,
          totalCapacity: 0,
          occupiedCapacity: 0,
          occupancyRate: 0,
          warehouseOccupancy: [],
          totalWarehouses: 0,
          totalBoxes: 0,
          availableBoxes: 0,
          occupiedBoxes: 0,
          maintenanceBoxes: 0,
        };
      }

      try {
        deliveryStats = await this.getDeliveryStats();
      } catch (error) {
        console.error('Erreur lors de la récupération des statistiques livraisons:', error);
        deliveryStats = {
          active: 0,
          completed: { today: 0, thisWeek: 0, thisMonth: 0 },
          cancelled: 0,
          avgDeliveryTime: 0,
          totalDeliveries: 0,
          pendingDeliveries: 0,
          inProgressDeliveries: 0,
        };
      }

      try {
        recentActivities = await this.getRecentActivities(10);
      } catch (error) {
        console.error('Erreur lors de la récupération des activités récentes:', error);
        recentActivities = [];
      }

      try {
        activityChartData = await this.getActivityChartData();
      } catch (error) {
        console.error('Erreur lors de la récupération des données graphiques:', error);
        activityChartData = {
          deliveries: [],
          transactions: [],
          registrations: [],
        };
      }

      try {
        actionItems = await this.getActionItems();
      } catch (error) {
        console.error('Erreur lors de la récupération des actions requises:', error);
        actionItems = {
          pendingVerifications: 0,
          expiringContracts: 0,
          openReports: 0,
          lowInventoryWarehouses: 0,
        };
      }

      return {
        userStats,
        documentStats,
        transactionStats,
        warehouseStats,
        deliveryStats,
        recentActivities,
        activityChartData,
        actionItems,
      };
    } catch (error) {
      console.error('Erreur lors de la récupération des données du tableau de bord:', error);
      throw error;
    }
  },

  /**
   * Récupère les statistiques utilisateurs
   */
  async getUserStats() {
    try {
      const totalUsers = await db.user.count();
      const activeUsers = await db.user.count({ where: { status: 'ACTIVE' } });
      const pendingVerifications = await db.user.count({
        where: { status: 'PENDING_VERIFICATION' },
      });

      // Statistiques par rôle
      const clientCount = await db.user.count({ where: { role: 'CLIENT' } });
      const delivererCount = await db.user.count({ where: { role: 'DELIVERER' } });
      const merchantCount = await db.user.count({ where: { role: 'MERCHANT' } });
      const providerCount = await db.user.count({ where: { role: 'PROVIDER' } });
      const adminCount = await db.user.count({ where: { role: 'ADMIN' } });

      // Nouveaux utilisateurs (aujourd'hui)
      const today = new Date();
      today.setHours(0, 0, 0, 0);
      const newUsersToday = await db.user.count({
        where: {
          createdAt: {
            gte: today,
          },
        },
      });

      // Nouveaux utilisateurs (cette semaine)
      const startOfWeek = new Date();
      startOfWeek.setDate(today.getDate() - today.getDay());
      startOfWeek.setHours(0, 0, 0, 0);
      const newUsersThisWeek = await db.user.count({
        where: {
          createdAt: {
            gte: startOfWeek,
          },
        },
      });

      // Nouveaux utilisateurs (ce mois)
      const startOfMonth = new Date();
      startOfMonth.setDate(1);
      startOfMonth.setHours(0, 0, 0, 0);
      const newUsersThisMonth = await db.user.count({
        where: {
          createdAt: {
            gte: startOfMonth,
          },
        },
      });

      // Utilisateurs actifs aujourd'hui (simulé pour l'exemple)
      const activeUsersToday = Math.round(activeUsers * 0.3); // 30% des utilisateurs actifs
      const activeUsersThisWeek = Math.round(activeUsers * 0.7); // 70% des utilisateurs actifs

      return {
        total: totalUsers,
        roleDistribution: {
          CLIENT: clientCount,
          DELIVERER: delivererCount,
          MERCHANT: merchantCount,
          PROVIDER: providerCount,
          ADMIN: adminCount,
        },
        newUsers: {
          today: newUsersToday,
          thisWeek: newUsersThisWeek,
          thisMonth: newUsersThisMonth,
        },
        activeUsers: {
          today: activeUsersToday,
          thisWeek: activeUsersThisWeek,
        },
        // Ajouter ces propriétés pour la compatibilité avec le code existant
        totalUsers,
        activeUsers,
        pendingVerifications,
        newUsersToday,
        newUsersThisWeek,
        newUsersThisMonth,
        usersByRole: {
          CLIENT: clientCount,
          DELIVERER: delivererCount,
          MERCHANT: merchantCount,
          PROVIDER: providerCount,
          ADMIN: adminCount,
        },
      };
    } catch (error) {
      console.error('Erreur lors de la récupération des statistiques utilisateurs:', error);
      throw error;
    }
  },

  /**
   * Récupère les statistiques de documents
   */
  async getDocumentStats() {
    try {
      const totalDocuments = await db.document.count();
      const pendingReview = await db.document.count({
        where: { verificationStatus: 'PENDING' },
      });
      const approved = await db.document.count({
        where: { verificationStatus: 'APPROVED' },
      });
      const rejected = await db.document.count({
        where: { verificationStatus: 'REJECTED' },
      });

      // Documents par type
      const idCards = await db.document.count({
        where: { type: 'ID_CARD' },
      });
      const drivingLicenses = await db.document.count({
        where: { type: 'DRIVING_LICENSE' },
      });
      const vehicleRegistrations = await db.document.count({
        where: { type: 'VEHICLE_REGISTRATION' },
      });
      const insurances = await db.document.count({
        where: { type: 'INSURANCE' },
      });
      const proofOfAddress = await db.document.count({
        where: { type: 'PROOF_OF_ADDRESS' },
      });
      const others = await db.document.count({
        where: { type: 'OTHER' },
      });

      // Documents soumis aujourd'hui
      const today = new Date();
      today.setHours(0, 0, 0, 0);
      const submittedToday = await db.document.count({
        where: {
          uploadedAt: {
            gte: today,
          },
        },
      });

      // Structure pour la compatibilité avec DocumentStats
      const mockRecentlySubmitted = [
        {
          id: 'mock-1',
          type: 'ID_CARD',
          submittedAt: new Date(),
          user: {
            id: 'mock-user-1',
            name: 'Utilisateur Test',
            email: 'test@example.com',
            role: 'CLIENT' as UserRole,
          },
        },
      ];

      return {
        // Propriétés pour l'interface DocumentStats
        pending: pendingReview,
        approved,
        rejected,
        pendingByRole: {
          CLIENT: Math.round(pendingReview * 0.5),
          DELIVERER: Math.round(pendingReview * 0.3),
          MERCHANT: Math.round(pendingReview * 0.15),
          PROVIDER: Math.round(pendingReview * 0.05),
        },
        recentlySubmitted: mockRecentlySubmitted,

        // Garder les propriétés originales pour la compatibilité
        totalDocuments,
        pendingReview,
        submittedToday,
        documentsByType: {
          ID_CARD: idCards,
          DRIVING_LICENSE: drivingLicenses,
          VEHICLE_REGISTRATION: vehicleRegistrations,
          INSURANCE: insurances,
          PROOF_OF_ADDRESS: proofOfAddress,
          OTHER: others,
        },
      };
    } catch (error) {
      console.error('Erreur lors de la récupération des statistiques de documents:', error);
      throw error;
    }
  },

  /**
   * Récupère les statistiques de transactions
   */
  async getTransactionStats() {
    try {
      const totalPayments = await db.payment.count();
      const totalAmount = await db.payment.aggregate({
        _sum: {
          amount: true,
        },
      });

      // Transactions par statut
      const successful = await db.payment.count({ where: { status: 'COMPLETED' } });
      const pending = await db.payment.count({ where: { status: 'PENDING' } });
      const failed = await db.payment.count({ where: { status: 'FAILED' } });

      // Statistiques des 30 derniers jours
      const thirtyDaysAgo = new Date();
      thirtyDaysAgo.setDate(thirtyDaysAgo.getDate() - 30);

      const last30DaysPayments = await db.payment.count({
        where: {
          createdAt: {
            gte: thirtyDaysAgo,
          },
        },
      });

      const last30DaysAmount = await db.payment.aggregate({
        where: {
          createdAt: {
            gte: thirtyDaysAgo,
          },
        },
        _sum: {
          amount: true,
        },
      });

      return {
        totalPayments,
        totalAmount: totalAmount._sum.amount?.toNumber() || 0,
        last30DaysPayments,
        last30DaysAmount: last30DaysAmount._sum.amount?.toNumber() || 0,
        paymentsByStatus: {
          COMPLETED: successful,
          PENDING: pending,
          FAILED: failed,
        },
      };
    } catch (error) {
      console.error('Erreur lors de la récupération des statistiques de transactions:', error);
      throw error;
    }
  },

  /**
   * Récupère les statistiques d'entrepôts
   */
  async getWarehouseStats() {
    try {
      const totalWarehouses = await db.warehouse.count();
      const totalBoxes = await db.box.count();
      const availableBoxes = await db.box.count({ where: { status: 'AVAILABLE' } });
      const occupiedBoxes = await db.box.count({ where: { status: 'OCCUPIED' } });
      const maintenanceBoxes = await db.box.count({ where: { status: 'MAINTENANCE' } });

      // Calcul du taux d'occupation
      const occupancyRate = totalBoxes > 0 ? (occupiedBoxes / totalBoxes) * 100 : 0;

      // Réservations actives
      const activeReservations = await db.reservation.count({
        where: {
          status: 'ACTIVE',
          endDate: {
            gte: new Date(),
          },
        },
      });

      // Récupérer les entrepôts avec leur taux d'occupation
      const warehouses = await db.warehouse.findMany({
        include: {
          boxes: true,
        },
      });

      // Calculer le taux d'occupation pour chaque entrepôt
      const warehouseOccupancy = warehouses.map(warehouse => {
        const total = warehouse.boxes.length;
        const occupied = warehouse.boxes.filter(box => box.status === 'OCCUPIED').length;
        const occupancyRate = total > 0 ? (occupied / total) * 100 : 0;

        return {
          id: warehouse.id,
          name: warehouse.name,
          location: warehouse.address || 'Non spécifié',
          capacity: total,
          occupied: occupied,
          occupancyRate: occupancyRate,
        };
      });

      return {
        totalWarehouses,
        totalBoxes,
        availableBoxes,
        occupiedBoxes,
        maintenanceBoxes,
        occupancyRate,
        activeReservations,
        warehouseOccupancy,
      };
    } catch (error) {
      console.error("Erreur lors de la récupération des statistiques d'entrepôts:", error);
      throw error;
    }
  },

  /**
   * Récupère les statistiques de livraisons
   */
  async getDeliveryStats() {
    try {
      // Compter le nombre de livraisons actives (en cours)
      const activeDeliveries = await db.delivery.count({
        where: {
          status: {
            in: ['ACCEPTED', 'PICKED_UP', 'IN_TRANSIT'],
          },
        },
      });

      // Compter le nombre de livraisons annulées
      const cancelledDeliveries = await db.delivery.count({ where: { status: 'CANCELLED' } });

      // Date d'aujourd'hui (début de journée)
      const today = new Date();
      today.setHours(0, 0, 0, 0);

      // Livraisons terminées aujourd'hui
      const completedToday = await db.delivery.count({
        where: {
          status: 'DELIVERED',
          updatedAt: {
            gte: today,
          },
        },
      });

      // Date du début de la semaine
      const startOfWeek = new Date();
      startOfWeek.setDate(today.getDate() - today.getDay());
      startOfWeek.setHours(0, 0, 0, 0);

      // Livraisons terminées cette semaine
      const completedThisWeek = await db.delivery.count({
        where: {
          status: 'DELIVERED',
          updatedAt: {
            gte: startOfWeek,
          },
        },
      });

      // Date du début du mois
      const startOfMonth = new Date();
      startOfMonth.setDate(1);
      startOfMonth.setHours(0, 0, 0, 0);

      // Livraisons terminées ce mois
      const completedThisMonth = await db.delivery.count({
        where: {
          status: 'DELIVERED',
          updatedAt: {
            gte: startOfMonth,
          },
        },
      });

      // Temps moyen de livraison (simulé pour l'exemple - à remplacer par une vraie requête)
      // Par exemple: temps moyen entre le statut PICKED_UP et DELIVERED en minutes
      const avgDeliveryTime = 45; // 45 minutes par défaut

      // Nouvelles livraisons aujourd'hui
      const deliveriesToday = await db.delivery.count({
        where: {
          createdAt: {
            gte: today,
          },
        },
      });

      // Incidents aujourd'hui
      const todayIssues = await db.delivery.count({
        where: {
          status: 'DISPUTED',
          updatedAt: {
            gte: today,
          },
        },
      });

      // Incidents en attente
      const pendingIssues = await db.delivery.count({
        where: {
          status: 'DISPUTED',
        },
      });

      // Calcul du taux de livraison à temps (simulé)
      const onTimeDeliveryRate = 0.85; // 85% par défaut

      // Temps moyen de livraison du mois précédent (simulé)
      const previousAverageDeliveryTime = 50; // 50 minutes par défaut

      return {
        // Données au format attendu par DeliveryStatsCard
        active: activeDeliveries,
        cancelled: cancelledDeliveries,
        completed: {
          today: completedToday,
          thisWeek: completedThisWeek,
          thisMonth: completedThisMonth,
        },
        avgDeliveryTime: avgDeliveryTime,
<<<<<<< HEAD
        
        // Propriétés attendues par la page admin/deliveries
        inProgressDeliveries: activeDeliveries,
        deliveriesToday,
        onTimeDeliveryRate,
        completedToday,
        averageDeliveryTime: avgDeliveryTime,
        previousAverageDeliveryTime,
        pendingIssues,
        todayIssues,
        
=======

>>>>>>> 9ef3fb51
        // Conserver les anciennes propriétés pour la rétrocompatibilité
        totalDeliveries: activeDeliveries + cancelledDeliveries + completedThisMonth,
        pendingDeliveries: await db.delivery.count({ where: { status: 'PENDING' } }),
        completedDeliveries: completedThisMonth,
      };
    } catch (error) {
      console.error('Erreur lors de la récupération des statistiques de livraisons:', error);
      throw error;
    }
  },

  /**
   * Récupère les activités récentes
   */
  async getRecentActivities(limit = 10) {
    try {
      // Récents documents soumis
      const recentDocuments = await db.document.findMany({
        take: limit,
        orderBy: { uploadedAt: 'desc' },
        include: {
          user: true,
        },
      });

      // Récentes livraisons
      const recentDeliveries = await db.delivery.findMany({
        take: limit,
        orderBy: { createdAt: 'desc' },
        include: {
          client: true,
          deliverer: true,
        },
      });

      // Récentes vérifications
      const recentVerifications = await db.document.findMany({
        where: {
          verificationStatus: {
            in: ['APPROVED', 'REJECTED'],
          },
        },
        take: limit,
        orderBy: { uploadedAt: 'desc' },
        include: {
          user: true,
          reviewer: true,
        },
      });

      // Récentes inscriptions
      const recentRegistrations = await db.user.findMany({
        take: limit,
        orderBy: { createdAt: 'desc' },
      });

      // Combiner et trier par date
      const allActivities = [
        ...recentDocuments.map(doc => ({
          type: 'DOCUMENT_SUBMISSION',
          date: doc.uploadedAt,
          data: doc,
        })),
        ...recentDeliveries.map(del => ({
          type: 'DELIVERY',
          date: del.createdAt,
          data: del,
        })),
        ...recentVerifications.map(ver => ({
          type: 'VERIFICATION',
          date: ver.uploadedAt,
          data: ver,
        })),
        ...recentRegistrations.map(reg => ({
          type: 'REGISTRATION',
          date: reg.createdAt,
          data: reg,
        })),
      ]
        .sort((a, b) => b.date.getTime() - a.date.getTime())
        .slice(0, limit);

      return allActivities;
    } catch (error) {
      console.error('Erreur lors de la récupération des activités récentes:', error);
      throw error;
    }
  },

  /**
   * Récupère les données pour le graphique d'activité
   */
  async getActivityChartData() {
    try {
      const now = new Date();
      const thirtyDaysAgo = new Date(now);
      thirtyDaysAgo.setDate(thirtyDaysAgo.getDate() - 30);

      // Préparer les tableaux pour stocker les données
      const dates = [];
      const registrationValues = [];
      const deliveryValues = [];
      const transactionValues = [];

      // Générer une date pour chaque jour des 30 derniers jours
      for (let i = 0; i < 30; i++) {
        const date = new Date(thirtyDaysAgo);
        date.setDate(date.getDate() + i);
        dates.push(date.toISOString().split('T')[0]);
      }

      // Récupérer les données pour chaque jour
      for (const dateStr of dates) {
        const startDate = new Date(dateStr);
        startDate.setHours(0, 0, 0, 0);

        const endDate = new Date(dateStr);
        endDate.setHours(23, 59, 59, 999);

        // Comptage des inscriptions
        const usersCount = await db.user.count({
          where: {
            createdAt: {
              gte: startDate,
              lte: endDate,
            },
          },
        });

        // Comptage des livraisons
        const deliveriesCount = await db.delivery.count({
          where: {
            createdAt: {
              gte: startDate,
              lte: endDate,
            },
          },
        });

        // Comptage des transactions
        const transactionsCount = await db.payment.count({
          where: {
            createdAt: {
              gte: startDate,
              lte: endDate,
            },
          },
        });

        registrationValues.push(usersCount);
        deliveryValues.push(deliveriesCount);
        transactionValues.push(transactionsCount);
      }

      // Formatage des données selon le type ActivityChartData
      const registrations = dates.map((date, i) => ({
        date,
        value: registrationValues[i],
      }));

      const deliveries = dates.map((date, i) => ({
        date,
        value: deliveryValues[i],
      }));

      const transactions = dates.map((date, i) => ({
        date,
        value: transactionValues[i],
      }));

      return {
        deliveries,
        transactions,
        registrations,
      };
    } catch (error) {
      console.error("Erreur lors de la récupération des données du graphique d'activité:", error);
      throw error;
    }
  },

  /**
   * Récupère les éléments d'action qui nécessitent l'attention de l'administrateur
   */
  async getActionItems() {
    try {
      // Documents en attente de vérification
      const pendingDocuments = await db.document.count({
        where: {
          verificationStatus: 'PENDING',
        },
      });

      // Utilisateurs en attente de vérification
      const pendingUsers = await db.user.count({
        where: {
          status: 'PENDING_VERIFICATION',
        },
      });

      // Demandes de retrait en attente
      const pendingWithdrawals = await db.withdrawalRequest.count({
        where: {
          status: 'PENDING',
        },
      });

      try {
        // Signalements non traités (si la table report existe)
        return {
          pendingDocuments,
          pendingUsers,
          pendingWithdrawals,
          pendingReports: 0, // Valeur par défaut
        };
      } catch (error) {
        // Si la table report n'existe pas, retourner sans elle
        return {
          pendingDocuments,
          pendingUsers,
          pendingWithdrawals,
        };
      }
    } catch (error) {
      console.error("Erreur lors de la récupération des éléments d'action:", error);
      throw error;
    }
  },

  /**
   * Récupère les statistiques du tableau de bord d'un client
   * @param userId ID de l'utilisateur client
   */
  async getClientDashboardStats(userId: string) {
    try {
      // Récupérer l'utilisateur client
      const user = await db.user.findUnique({
        where: { id: userId },
        include: { client: true },
      });

      if (!user || !user.client) {
        throw new Error("L'utilisateur n'est pas un client");
      }

      const clientId = user.client.id;

      // Nombre total de livraisons
      const totalDeliveries = await db.delivery.count({
        where: { clientId },
      });

      // Livraisons en cours
      const activeDeliveriesData = await db.delivery.findMany({
        where: {
          clientId,
          status: {
            in: ['PENDING', 'ACCEPTED', 'IN_TRANSIT'],
          },
        },
        include: {
          deliverer: {
            select: {
              name: true,
              image: true,
            },
          },
        },
        orderBy: {
          updatedAt: 'desc',
        },
      });

      const activeDeliveries = activeDeliveriesData.length;

      // Livraisons terminées
      const completedDeliveries = await db.delivery.count({
        where: {
          clientId,
          status: 'DELIVERED',
        },
      });

      // Services réservés
      const bookedServices = await db.serviceBooking.count({
        where: {
          clientId,
        },
      });

      // Factures impayées
      const unpaidInvoices = await db.invoice.count({
        where: {
          userId,
          status: 'OVERDUE',
        },
      });

      return {
        totalDeliveries,
        activeDeliveries,
        completedDeliveries,
        bookedServices,
        unpaidInvoices,
      };
    } catch (error) {
      console.error('Erreur lors de la récupération des statistiques du client:', error);
      throw error;
    }
  },

  /**
   * Récupère l'activité récente d'un client
   * @param userId ID de l'utilisateur client
   */
  async getClientRecentActivity(userId: string) {
    try {
      // Récupérer l'utilisateur client
      const user = await db.user.findUnique({
        where: { id: userId },
        include: { client: true },
      });

      if (!user || !user.client) {
        throw new Error("L'utilisateur n'est pas un client");
      }

      const clientId = user.client.id;

      // Récupérer les 10 dernières livraisons
      const recentDeliveries = await db.delivery.findMany({
        where: { clientId },
        orderBy: { createdAt: 'desc' },
        take: 5,
      });

      // Récupérer les 10 derniers services réservés
      const recentServices = await db.serviceBooking.findMany({
        where: { clientId },
        orderBy: { createdAt: 'desc' },
        take: 5,
        include: { service: true },
      });

      // Récupérer les 10 dernières factures
      const recentInvoices = await db.invoice.findMany({
        where: { userId },
        orderBy: { createdAt: 'desc' },
        take: 5,
      });

      // Combiner et trier toutes les activités par date
      const allActivities = [
        ...recentDeliveries.map(delivery => ({
          type: 'DELIVERY',
          id: delivery.id,
          status: delivery.status,
          date: delivery.createdAt,
          data: delivery,
        })),
        ...recentServices.map(booking => ({
          type: 'SERVICE',
          id: booking.id,
          status: booking.status,
          date: booking.createdAt,
          data: {
            ...booking,
            serviceName: booking.service.name,
          },
        })),
        ...recentInvoices.map(invoice => ({
          type: 'INVOICE',
          id: invoice.id,
          status: invoice.status,
          date: invoice.createdAt,
          data: invoice,
        })),
      ]
        .sort((a, b) => b.date.getTime() - a.date.getTime())
        .slice(0, 10);

      return allActivities;
    } catch (error) {
      console.error("Erreur lors de la récupération de l'activité récente du client:", error);
      throw error;
    }
  },

  /**
   * Récupère les métriques financières d'un client
   * @param userId ID de l'utilisateur client
   */
  async getClientFinancialMetrics(userId: string) {
    try {
      // Montant total dépensé
      const totalSpent = await db.payment.aggregate({
        where: {
          userId,
          status: 'COMPLETED',
        },
        _sum: {
          amount: true,
        },
      });

      // Factures impayées
      const unpaidInvoices = await db.invoice.findMany({
        where: {
          userId,
          status: 'OVERDUE',
        },
      });

      const unpaidAmount = unpaidInvoices.reduce(
        (sum, invoice) => sum + invoice.amount.toNumber(),
        0
      );

      // Dépenses mensuelles (derniers 6 mois)
      const sixMonthsAgo = new Date();
      sixMonthsAgo.setMonth(sixMonthsAgo.getMonth() - 6);

      // Au lieu de grouper par mois qui n'est pas un champ existant,
      // on groupe par année et mois en extrayant ces informations de createdAt
      const monthlyPayments = await db.payment.findMany({
        where: {
          userId,
          status: 'COMPLETED',
          createdAt: {
            gte: sixMonthsAgo,
          },
        },
        select: {
          amount: true,
          createdAt: true,
        },
        orderBy: {
          createdAt: 'asc',
        },
      });

      // Calculer les dépenses mensuelles manuellement
      const monthlySpending: Record<string, number> = {};

      monthlyPayments.forEach(payment => {
        const date = payment.createdAt;
        const monthYear = `${date.getFullYear()}-${date.getMonth() + 1}`;

        if (!monthlySpending[monthYear]) {
          monthlySpending[monthYear] = 0;
        }

        monthlySpending[monthYear] += payment.amount.toNumber();
      });

      // Convertir en tableau pour le frontend
      const monthlySpendingArray = Object.entries(monthlySpending).map(([monthYear, amount]) => ({
        month: monthYear,
        amount,
      }));

      return {
        totalSpent: totalSpent._sum.amount?.toNumber() || 0,
        unpaidAmount,
        unpaidInvoicesCount: unpaidInvoices.length,
        monthlySpending: monthlySpendingArray,
      };
    } catch (error) {
      console.error('Erreur lors de la récupération des métriques financières du client:', error);
      throw error;
    }
  },

  /**
   * Récupère les éléments actifs d'un client (livraisons en cours, réservations à venir)
   * @param userId ID de l'utilisateur client
   */
  async getClientActiveItems(userId: string) {
    try {
      // Récupérer l'utilisateur client
      const user = await db.user.findUnique({
        where: { id: userId },
        include: { client: true },
      });

      if (!user || !user.client) {
        throw new Error("L'utilisateur n'est pas un client");
      }

      const clientId = user.client.id;

      // Livraisons actives
      const activeDeliveries = await db.delivery.findMany({
        where: {
          clientId,
          status: {
            in: ['PENDING', 'ACCEPTED', 'IN_TRANSIT'],
          },
        },
        include: {
          deliverer: {
            select: {
              name: true,
              image: true,
            },
          },
        },
        orderBy: {
          updatedAt: 'desc',
        },
      });

      // Rendez-vous à venir
      const upcomingAppointments = await db.serviceBooking.findMany({
        where: {
          clientId,
          status: 'CONFIRMED',
          startTime: {
            gte: new Date(),
          },
        },
        include: {
          service: true,
          provider: {
            select: {
              id: true,
              name: true,
              image: true,
            },
          },
        },
        orderBy: {
          startTime: 'asc',
        },
      });

      // Réservations actives de boxes
      const activeBoxReservations = await db.reservation.findMany({
        where: {
          clientId,
          status: 'ACTIVE',
        },
        include: {
          box: {
            include: {
              warehouse: true,
            },
          },
        },
      });

      return {
        activeDeliveries,
        upcomingAppointments,
        activeBoxReservations,
      };
    } catch (error) {
      console.error('Erreur lors de la récupération des éléments actifs du client:', error);
      throw error;
    }
  },

  /**
   * Génère un rapport de ventes
   */
  async getSalesReport({
    startDate,
    endDate,
    granularity,
    comparison,
    categoryFilter,
  }: SalesReportOptions) {
    const endDateFormatted = endDate;
    const startDateFormatted = startDate;

    // Déterminer la période précédente pour comparaison si demandé
    const compareStartDate = comparison
      ? new Date(startDate.getTime() - (endDate.getTime() - startDate.getTime()))
      : null;
    const compareEndDate = comparison ? startDate : null;

    try {
      // Requête principale pour les ventes de la période sélectionnée
      let salesQuery = await db.invoice.findMany({
        where: {
          createdAt: {
            gte: startDateFormatted,
            lte: endDateFormatted,
          },
          status: 'PAID',
          ...(categoryFilter ? { category: categoryFilter } : {}),
        },
        select: {
          id: true,
          totalAmount: true,
          createdAt: true,
          status: true,
          category: true,
        },
        orderBy: {
          createdAt: 'asc',
        },
      });

      // Données pour comparaison avec période précédente si demandé
      let comparisonData = null;
      if (comparison && compareStartDate && compareEndDate) {
        comparisonData = await db.invoice.findMany({
          where: {
            createdAt: {
              gte: compareStartDate,
              lte: compareEndDate,
            },
            status: 'PAID',
            ...(categoryFilter ? { category: categoryFilter } : {}),
          },
          select: {
            id: true,
            totalAmount: true,
            createdAt: true,
            status: true,
            category: true,
          },
          orderBy: {
            createdAt: 'asc',
          },
        });
      }

      // Analyse et agrégation des données par période (jour, semaine, mois...)
      const timeSeriesData = aggregateTimeSeriesData(salesQuery, granularity, 'totalAmount');
      const comparisonTimeSeriesData = comparisonData
        ? aggregateTimeSeriesData(comparisonData, granularity, 'totalAmount')
        : null;

      // Agréger les données par catégorie
      const salesByCategory = await db.invoice.groupBy({
        by: ['category'],
        where: {
          createdAt: {
            gte: startDateFormatted,
            lte: endDateFormatted,
          },
          status: 'PAID',
        },
        _sum: {
          totalAmount: true,
        },
        orderBy: {
          _sum: {
            totalAmount: 'desc',
          },
        },
      });

      // Calcul des totaux et des comparaisons
      const totalSales = salesQuery.reduce((sum, invoice) => sum + Number(invoice.totalAmount), 0);
      const previousTotalSales = comparisonData
        ? comparisonData.reduce((sum, invoice) => sum + Number(invoice.totalAmount), 0)
        : 0;

      const percentChange =
        previousTotalSales > 0 ? ((totalSales - previousTotalSales) / previousTotalSales) * 100 : 0;

      return {
        timeSeriesData,
        comparisonTimeSeriesData,
        salesByCategory: salesByCategory.map(category => ({
          name: category.category || 'Non catégorisé',
          value: Number(category._sum.totalAmount),
        })),
        summary: {
          totalSales,
          numberOfInvoices: salesQuery.length,
          previousTotalSales: comparison ? previousTotalSales : null,
          percentChange: comparison ? percentChange : null,
          averageOrderValue: salesQuery.length > 0 ? totalSales / salesQuery.length : 0,
        },
      };
    } catch (error) {
      console.error('Erreur lors de la génération du rapport de ventes:', error);
      throw error;
    }
  },

  /**
   * Génère un rapport d'activité utilisateur
   */
  async getUserActivityReport({
    startDate,
    endDate,
    granularity,
    comparison,
    userRoleFilter,
  }: UserActivityReportOptions) {
    const endDateFormatted = endDate;
    const startDateFormatted = startDate;

    // Déterminer la période précédente pour comparaison si demandé
    const compareStartDate = comparison
      ? new Date(startDate.getTime() - (endDate.getTime() - startDate.getTime()))
      : null;
    const compareEndDate = comparison ? startDate : null;

    try {
      // Requête pour les inscriptions d'utilisateurs
      const userSignupsQuery = await db.user.findMany({
        where: {
          createdAt: {
            gte: startDateFormatted,
            lte: endDateFormatted,
          },
          ...(userRoleFilter ? { role: userRoleFilter as any } : {}),
        },
        select: {
          id: true,
          createdAt: true,
          role: true,
        },
        orderBy: {
          createdAt: 'asc',
        },
      });

      // Requête pour les connexions d'utilisateurs
      const userLoginsQuery = await db.session.findMany({
        where: {
          createdAt: {
            gte: startDateFormatted,
            lte: endDateFormatted,
          },
          user: userRoleFilter ? { role: userRoleFilter as any } : undefined,
        },
        select: {
          id: true,
          userId: true,
          createdAt: true,
          user: {
            select: {
              role: true,
            },
          },
        },
        orderBy: {
          createdAt: 'asc',
        },
      });

      // Données de comparaison
      let comparisonSignups = null;
      let comparisonLogins = null;

      if (comparison && compareStartDate && compareEndDate) {
        comparisonSignups = await db.user.findMany({
          where: {
            createdAt: {
              gte: compareStartDate,
              lte: compareEndDate,
            },
            ...(userRoleFilter ? { role: userRoleFilter as any } : {}),
          },
          select: {
            id: true,
            createdAt: true,
            role: true,
          },
          orderBy: {
            createdAt: 'asc',
          },
        });

        comparisonLogins = await db.session.findMany({
          where: {
            createdAt: {
              gte: compareStartDate,
              lte: compareEndDate,
            },
            user: userRoleFilter ? { role: userRoleFilter as any } : undefined,
          },
          select: {
            id: true,
            userId: true,
            createdAt: true,
            user: {
              select: {
                role: true,
              },
            },
          },
          orderBy: {
            createdAt: 'asc',
          },
        });
      }

      // Agréger les données d'inscriptions par période
      const signupsTimeSeriesData = aggregateTimeSeriesData(userSignupsQuery, granularity, 'count');
      const comparisonSignupsData = comparisonSignups
        ? aggregateTimeSeriesData(comparisonSignups, granularity, 'count')
        : null;

      // Agréger les données de connexions par période
      const loginsTimeSeriesData = aggregateTimeSeriesData(userLoginsQuery, granularity, 'count');
      const comparisonLoginsData = comparisonLogins
        ? aggregateTimeSeriesData(comparisonLogins, granularity, 'count')
        : null;

      // Analyser par rôle si pas de filtre
      const usersByRole = !userRoleFilter
        ? await db.user.groupBy({
            by: ['role'],
            where: {
              createdAt: {
                gte: startDateFormatted,
                lte: endDateFormatted,
              },
            },
            _count: true,
          })
        : [];

      // Calculer les utilisateurs actifs (ayant eu au moins une session)
      const activeUserIds = new Set(userLoginsQuery.map(login => login.userId));
      const activeUsersCount = activeUserIds.size;

      // Calculer les totaux et comparaisons
      const totalSignups = userSignupsQuery.length;
      const previousTotalSignups = comparisonSignups ? comparisonSignups.length : 0;
      const signupsPercentChange =
        previousTotalSignups > 0
          ? ((totalSignups - previousTotalSignups) / previousTotalSignups) * 100
          : 0;

      return {
        signupsTimeSeriesData,
        comparisonSignupsData,
        loginsTimeSeriesData,
        comparisonLoginsData,
        usersByRole: usersByRole.map(role => ({
          role: role.role,
          count: role._count,
        })),
        summary: {
          totalSignups,
          activeUsers: activeUsersCount,
          previousTotalSignups: comparison ? previousTotalSignups : null,
          signupsPercentChange: comparison ? signupsPercentChange : null,
          totalLogins: userLoginsQuery.length,
          uniqueLogins: activeUsersCount,
        },
      };
    } catch (error) {
      console.error("Erreur lors de la génération du rapport d'activité utilisateur:", error);
      throw error;
    }
  },

  /**
   * Génère un rapport de performance de livraison
   */
  async getDeliveryPerformanceReport({
    startDate,
    endDate,
    granularity,
    comparison,
    zoneFilter,
    delivererFilter,
  }: DeliveryPerformanceReportOptions) {
    const endDateFormatted = endDate;
    const startDateFormatted = startDate;

    // Déterminer la période précédente pour comparaison si demandé
    const compareStartDate = comparison
      ? new Date(startDate.getTime() - (endDate.getTime() - startDate.getTime()))
      : null;
    const compareEndDate = comparison ? startDate : null;

    try {
      // Requête pour les livraisons
      const deliveriesQuery = await db.delivery.findMany({
        where: {
          createdAt: {
            gte: startDateFormatted,
            lte: endDateFormatted,
          },
          ...(zoneFilter ? { zone: zoneFilter } : {}),
          ...(delivererFilter ? { delivererId: delivererFilter } : {}),
        },
        select: {
          id: true,
          status: true,
          createdAt: true,
          completedAt: true,
          estimatedDeliveryTime: true,
          actualDeliveryTime: true,
          zone: true,
          delivererId: true,
          deliverer: {
            select: {
              name: true,
            },
          },
        },
        orderBy: {
          createdAt: 'asc',
        },
      });

      // Données de comparaison
      let comparisonDeliveries = null;

      if (comparison && compareStartDate && compareEndDate) {
        comparisonDeliveries = await db.delivery.findMany({
          where: {
            createdAt: {
              gte: compareStartDate,
              lte: compareEndDate,
            },
            ...(zoneFilter ? { zone: zoneFilter } : {}),
            ...(delivererFilter ? { delivererId: delivererFilter } : {}),
          },
          select: {
            id: true,
            status: true,
            createdAt: true,
            completedAt: true,
            estimatedDeliveryTime: true,
            actualDeliveryTime: true,
            zone: true,
            delivererId: true,
            deliverer: {
              select: {
                name: true,
              },
            },
          },
          orderBy: {
            createdAt: 'asc',
          },
        });
      }

      // Calculer les livraisons à temps vs en retard
      const completedDeliveries = deliveriesQuery.filter(
        d => d.status === 'DELIVERED' && d.estimatedDeliveryTime && d.actualDeliveryTime
      );
      const onTimeDeliveries = completedDeliveries.filter(d => {
        const estimated = new Date(d.estimatedDeliveryTime!);
        const actual = new Date(d.actualDeliveryTime!);
        return actual <= estimated;
      });

      // Temps de livraison moyen par zone
      const deliveryTimesByZone = await db.$queryRaw`
        SELECT 
          zone,
          EXTRACT(EPOCH FROM AVG(actual_delivery_time - created_at))/60 as average_time
        FROM delivery
        WHERE 
          created_at BETWEEN ${startDateFormatted} AND ${endDateFormatted}
          AND status = 'DELIVERED'
          AND actual_delivery_time IS NOT NULL
          ${zoneFilter ? Prisma.sql`AND zone = ${zoneFilter}` : Prisma.sql``}
          ${delivererFilter ? Prisma.sql`AND deliverer_id = ${delivererFilter}` : Prisma.sql``}
        GROUP BY zone
        ORDER BY average_time ASC
      `;

      // Problèmes par type
      const deliveryIssues = await db.$queryRaw`
        SELECT 
          issue_type,
          COUNT(*) as count
        FROM delivery_issue
        WHERE 
          created_at BETWEEN ${startDateFormatted} AND ${endDateFormatted}
          ${
            delivererFilter
              ? Prisma.sql`AND delivery_id IN (
            SELECT id FROM delivery WHERE deliverer_id = ${delivererFilter}
          )`
              : Prisma.sql``
          }
          ${
            zoneFilter
              ? Prisma.sql`AND delivery_id IN (
            SELECT id FROM delivery WHERE zone = ${zoneFilter}
          )`
              : Prisma.sql``
          }
        GROUP BY issue_type
        ORDER BY count DESC
      `;

      // Agréger les données de livraison par période
      const deliveriesTimeSeriesData = aggregateTimeSeriesData(
        deliveriesQuery,
        granularity,
        'count'
      );

      // Agréger les livraisons à temps par période
      const onTimeDeliveriesData =
        onTimeDeliveries.length > 0
          ? aggregateTimeSeriesData(onTimeDeliveries, granularity, 'count')
          : [];

      // Calculer le taux de livraison à temps par période
      const onTimeDeliveryRate = deliveriesTimeSeriesData.map(period => {
        const totalForPeriod = period.value;
        const onTimeForPeriod =
          onTimeDeliveriesData.find(p => p.period === period.period)?.value || 0;
        const rate = totalForPeriod > 0 ? (onTimeForPeriod / totalForPeriod) * 100 : 0;

        return {
          period: period.period,
          rate: rate,
        };
      });

      // Données de comparaison pour le taux de livraison à temps
      let previousOnTimePercentage = null;
      if (comparisonDeliveries) {
        const prevCompletedDeliveries = comparisonDeliveries.filter(
          d => d.status === 'DELIVERED' && d.estimatedDeliveryTime && d.actualDeliveryTime
        );
        const prevOnTimeDeliveries = prevCompletedDeliveries.filter(d => {
          const estimated = new Date(d.estimatedDeliveryTime!);
          const actual = new Date(d.actualDeliveryTime!);
          return actual <= estimated;
        });

        previousOnTimePercentage =
          prevCompletedDeliveries.length > 0
            ? (prevOnTimeDeliveries.length / prevCompletedDeliveries.length) * 100
            : 0;
      }

      // Calculer le taux de livraison à temps global
      const onTimePercentage =
        completedDeliveries.length > 0
          ? (onTimeDeliveries.length / completedDeliveries.length) * 100
          : 0;

      // Calculer le changement de pourcentage
      const percentChange =
        previousOnTimePercentage !== null ? onTimePercentage - previousOnTimePercentage : 0;

      // Calculer le temps moyen de livraison
      const averageDeliveryTimeInMinutes =
        completedDeliveries.length > 0
          ? completedDeliveries.reduce((sum, delivery) => {
              if (delivery.actualDeliveryTime && delivery.createdAt) {
                const createdAt = new Date(delivery.createdAt);
                const completedAt = new Date(delivery.actualDeliveryTime);
                return sum + (completedAt.getTime() - createdAt.getTime()) / (1000 * 60);
              }
              return sum;
            }, 0) / completedDeliveries.length
          : 0;

      // Calculer le taux de problèmes
      const issueCount = await db.deliveryIssue.count({
        where: {
          createdAt: {
            gte: startDateFormatted,
            lte: endDateFormatted,
          },
          delivery: {
            ...(zoneFilter ? { zone: zoneFilter } : {}),
            ...(delivererFilter ? { delivererId: delivererFilter } : {}),
          },
        },
      });

      const issueRate =
        deliveriesQuery.length > 0 ? (issueCount / deliveriesQuery.length) * 100 : 0;

      // Calculer le taux d'annulation
      const cancelledDeliveries = deliveriesQuery.filter(d => d.status === 'CANCELLED').length;
      const cancelRate =
        deliveriesQuery.length > 0 ? (cancelledDeliveries / deliveriesQuery.length) * 100 : 0;

      return {
        onTimeDeliveryRate,
        deliveryTimesByZone: deliveryTimesByZone.map((zone: any, index: number) => ({
          zone: zone.zone,
          averageTime: parseFloat(zone.average_time),
          color: index % 2 === 0 ? '#8884d8' : '#82ca9d',
        })),
        deliveryIssues: (deliveryIssues as any[]).map((issue, index) => ({
          issueType: issue.issue_type,
          count: parseInt(issue.count, 10),
          percentage: (parseInt(issue.count, 10) / issueCount) * 100,
          color: getColorByIndex(index),
        })),
        deliveriesByStatus: [
          {
            status: 'DELIVERED',
            count: deliveriesQuery.filter(d => d.status === 'DELIVERED').length,
            color: '#4CAF50',
          },
          {
            status: 'IN_TRANSIT',
            count: deliveriesQuery.filter(d => d.status === 'IN_TRANSIT').length,
            color: '#2196F3',
          },
          {
            status: 'PENDING',
            count: deliveriesQuery.filter(d => d.status === 'PENDING').length,
            color: '#FFC107',
          },
          {
            status: 'CANCELLED',
            count: deliveriesQuery.filter(d => d.status === 'CANCELLED').length,
            color: '#F44336',
          },
          {
            status: 'PROBLEM',
            count: deliveriesQuery.filter(d => d.status === 'PROBLEM').length,
            color: '#FF5722',
          },
        ],
        performanceSummary: {
          totalDeliveries: deliveriesQuery.length,
          onTimePercentage,
          previousOnTimePercentage: comparison ? previousOnTimePercentage : null,
          percentChange,
          averageDeliveryTime: averageDeliveryTimeInMinutes,
          issueRate,
          cancelRate,
        },
      };
    } catch (error) {
      console.error('Erreur lors de la génération du rapport de performance de livraison:', error);
      throw error;
    }
  },
};

/**
 * Fonction utilitaire pour agréger des données par période (jour, semaine, mois...)
 */
function aggregateTimeSeriesData(data: any[], granularity: string, valueField: string = 'count') {
  if (!data || data.length === 0) return [];

  const result: { period: string; value: number }[] = [];
  const groupedData: Record<string, any[]> = {};

  // Regrouper les données par la période spécifiée
  data.forEach(item => {
    const date = new Date(item.createdAt);
    let periodKey: string;

    switch (granularity) {
      case 'day':
        periodKey = date.toISOString().split('T')[0]; // YYYY-MM-DD
        break;
      case 'week':
        const weekStart = new Date(date);
        weekStart.setDate(date.getDate() - date.getDay()); // Début de la semaine (dimanche)
        periodKey = weekStart.toISOString().split('T')[0];
        break;
      case 'month':
        periodKey = `${date.getFullYear()}-${String(date.getMonth() + 1).padStart(2, '0')}`;
        break;
      case 'quarter':
        const quarter = Math.floor(date.getMonth() / 3) + 1;
        periodKey = `${date.getFullYear()}-Q${quarter}`;
        break;
      case 'year':
        periodKey = `${date.getFullYear()}`;
        break;
      default:
        periodKey = date.toISOString().split('T')[0]; // Par défaut: jour
    }

    if (!groupedData[periodKey]) {
      groupedData[periodKey] = [];
    }

    groupedData[periodKey].push(item);
  });

  // Calculer la valeur pour chaque période
  Object.entries(groupedData).forEach(([period, items]) => {
    let value: number;

    if (valueField === 'count') {
      value = items.length;
    } else {
      // Somme des valeurs numériques
      value = items.reduce((sum, item) => sum + (Number(item[valueField]) || 0), 0);
    }

    result.push({ period, value });
  });

  // Trier par période
  result.sort((a, b) => a.period.localeCompare(b.period));

  return result;
}

/**
 * Fonction utilitaire pour obtenir une couleur en fonction de l'index
 */
function getColorByIndex(index: number): string {
  const colors = [
    '#8884d8',
    '#82ca9d',
    '#ffc658',
    '#ff8042',
    '#0088FE',
    '#00C49F',
    '#FFBB28',
    '#FF8042',
    '#8844d8',
    '#41ca9d',
    '#eec658',
    '#ef8042',
  ];

  return colors[index % colors.length];
}<|MERGE_RESOLUTION|>--- conflicted
+++ resolved
@@ -571,21 +571,7 @@
           thisMonth: completedThisMonth,
         },
         avgDeliveryTime: avgDeliveryTime,
-<<<<<<< HEAD
-        
-        // Propriétés attendues par la page admin/deliveries
-        inProgressDeliveries: activeDeliveries,
-        deliveriesToday,
-        onTimeDeliveryRate,
-        completedToday,
-        averageDeliveryTime: avgDeliveryTime,
-        previousAverageDeliveryTime,
-        pendingIssues,
-        todayIssues,
-        
-=======
-
->>>>>>> 9ef3fb51
+
         // Conserver les anciennes propriétés pour la rétrocompatibilité
         totalDeliveries: activeDeliveries + cancelledDeliveries + completedThisMonth,
         pendingDeliveries: await db.delivery.count({ where: { status: 'PENDING' } }),
