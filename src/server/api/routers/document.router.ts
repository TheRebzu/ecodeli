--- conflicted
+++ resolved
@@ -3,7 +3,7 @@
 import { router, protectedProcedure, adminProcedure } from '@/server/api/trpc';
 import { DocumentService } from '@/server/services/document.service';
 import { DocumentStatus, DocumentType } from '../../db/enums';
-import { UserRole, VerificationStatus, Prisma } from '@prisma/client';
+import { UserRole, VerificationStatus } from '@prisma/client';
 import {
   uploadDocumentSchema,
   updateDocumentSchema,
@@ -89,11 +89,10 @@
         // Traitement pour faciliter l'utilisation côté client
         const processedDocuments = documents.map(doc => {
           // S'assurer que toutes les propriétés nécessaires sont présentes
-          const verificationStatus = doc.verificationStatus || (doc.verifications[0]?.status as any) || 'PENDING';
           return {
             ...doc,
-            status: verificationStatus,
-            verificationStatus: verificationStatus,
+            status: doc.status || (doc.verifications[0]?.status as any) || 'PENDING',
+            verificationStatus: doc.verificationStatus || (doc.verifications[0]?.status as any) || 'PENDING',
             createdAt: doc.uploadedAt
           };
         });
@@ -186,11 +185,7 @@
         // Utiliser correctement le service de document pour mettre à jour le statut
         const document = await documentService.verifyDocument({
           documentId,
-<<<<<<< HEAD
-          status: status as DocumentStatus,
-=======
           verificationStatus,
->>>>>>> 356e1afb
           adminId,
           rejectionReason,
         });
@@ -592,7 +587,7 @@
       return await documentService.updateVerification({
         verificationId: input.verificationId,
         verifierId: ctx.session.user.id,
-        status: input.status as VerificationStatus,
+        status: input.status as DocumentStatus,
         notes: input.notes,
       });
     }),
@@ -624,172 +619,6 @@
     }),
 
   /**
-<<<<<<< HEAD
-   * Approuver un document (admin uniquement)
-   */
-  approveDocument: adminProcedure
-    .input(
-      z.object({
-        documentId: z.string(),
-        notes: z.string().optional(),
-      })
-    )
-    .mutation(async ({ ctx, input }) => {
-      try {
-        const { documentId, notes } = input;
-        const adminId = ctx.session.user.id;
-
-        // Trouver le document
-        const document = await ctx.db.document.findUnique({
-          where: { id: documentId },
-          include: { user: true },
-        });
-
-        if (!document) {
-          throw new TRPCError({
-            code: 'NOT_FOUND',
-            message: 'Document non trouvé',
-          });
-        }
-
-        // Mettre à jour le statut du document
-        const updatedDocument = await documentService.verifyDocument({
-          documentId,
-          status: DocumentStatus.APPROVED,
-          adminId,
-          rejectionReason: notes,
-        });
-
-        // Vérifier si tous les documents requis sont maintenant vérifiés
-        const requiredDocuments = documentService.getRequiredDocumentTypesByRole(document.user.role);
-
-        const hasAllDocuments = await documentService.hasRequiredDocuments(
-          document.user.id,
-          requiredDocuments
-        );
-
-        // Si tous les documents sont vérifiés, mettre à jour le statut de l'utilisateur
-        if (hasAllDocuments) {
-          await ctx.db.user.update({
-            where: { id: document.user.id },
-            data: {
-              status: 'ACTIVE',
-            },
-          });
-        }
-
-        return { 
-          success: true, 
-          document: updatedDocument 
-        };
-      } catch (error: any) {
-        console.error('Erreur lors de l\'approbation du document:', error);
-        throw new TRPCError({
-          code: 'INTERNAL_SERVER_ERROR',
-          message: error.message || 'Erreur lors de l\'approbation du document',
-          cause: error,
-        });
-      }
-    }),
-
-  /**
-   * Rejeter un document (admin uniquement)
-   */
-  rejectDocument: adminProcedure
-    .input(
-      z.object({
-        documentId: z.string(),
-        reason: z.string().min(1, 'La raison du rejet est obligatoire'),
-      })
-    )
-    .mutation(async ({ ctx, input }) => {
-      try {
-        const { documentId, reason } = input;
-        const adminId = ctx.session.user.id;
-
-        // Trouver le document
-        const document = await ctx.db.document.findUnique({
-          where: { id: documentId },
-          include: { user: true },
-        });
-
-        if (!document) {
-          throw new TRPCError({
-            code: 'NOT_FOUND',
-            message: 'Document non trouvé',
-          });
-        }
-
-        // Mettre à jour le statut du document
-        const updatedDocument = await documentService.verifyDocument({
-          documentId,
-          status: DocumentStatus.REJECTED,
-          adminId,
-          rejectionReason: reason,
-        });
-
-        return { 
-          success: true, 
-          document: updatedDocument 
-        };
-      } catch (error: any) {
-        console.error('Erreur lors du rejet du document:', error);
-        throw new TRPCError({
-          code: 'INTERNAL_SERVER_ERROR',
-          message: error.message || 'Erreur lors du rejet du document',
-          cause: error,
-        });
-      }
-    }),
-
-  /**
-   * Télécharger un document (streaming)
-   * Retourne l'URL signée pour le téléchargement direct
-   */
-  getDocumentDownloadUrl: protectedProcedure
-    .input(z.object({ documentId: z.string() }))
-    .query(async ({ ctx, input }) => {
-      try {
-        const { documentId } = input;
-        const userId = ctx.session.user.id;
-        const userRole = ctx.session.user.role;
-
-        // Récupérer le document
-        const document = await ctx.db.document.findUnique({
-          where: { id: documentId },
-          include: { user: true },
-        });
-
-        if (!document) {
-          throw new TRPCError({
-            code: 'NOT_FOUND',
-            message: 'Document non trouvé',
-          });
-        }
-
-        // Vérifier les permissions
-        const isOwner = document.userId === userId;
-        const isAdmin = userRole === 'ADMIN';
-
-        if (!isOwner && !isAdmin) {
-          throw new TRPCError({
-            code: 'FORBIDDEN',
-            message: 'Accès non autorisé',
-          });
-        }
-
-        // Retourner l'URL du document pour le téléchargement
-        return {
-          url: document.fileUrl,
-          filename: document.filename,
-          mimeType: document.mimeType || 'application/octet-stream',
-        };
-      } catch (error: any) {
-        console.error('Erreur lors de la récupération de l\'URL du document:', error);
-        throw new TRPCError({
-          code: 'INTERNAL_SERVER_ERROR',
-          message: error.message || 'Erreur lors de la récupération du document',
-=======
    * Télécharger un fichier via l'API
    */
   downloadDocument: protectedProcedure
@@ -861,7 +690,6 @@
         throw new TRPCError({
           code: 'INTERNAL_SERVER_ERROR',
           message: 'Erreur lors du téléchargement du fichier',
->>>>>>> 356e1afb
           cause: error,
         });
       }
