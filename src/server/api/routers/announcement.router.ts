import { z } from 'zod';
<<<<<<< HEAD
import { router, publicProcedure, protectedProcedure } from '@/server/api/trpc';
import { AnnouncementService } from '@/server/services/announcement.service';
=======
import { router, publicProcedure, protectedProcedure, verifiedDelivererProcedure } from '../trpc';
import { AnnouncementService } from '../../services/announcement.service';
>>>>>>> d88e0101
import {
  createAnnouncementSchema,
  updateAnnouncementSchema,
  announcementFiltersSchema,
  createDeliveryApplicationSchema,
} from '@/schemas/announcement.schema';
import { TRPCError } from '@trpc/server';
import { AnnouncementStatus } from '@/types/announcement';

export const announcementRouter = router({
  // Récupération de toutes les annonces avec filtres
  getAll: publicProcedure.input(announcementFiltersSchema).query(async ({ input }) => {
    try {
      return await AnnouncementService.getAll(input);
    } catch (error) {
      throw new TRPCError({
        code: 'INTERNAL_SERVER_ERROR',
        message: error instanceof Error ? error.message : 'Une erreur est survenue',
        cause: error,
      });
    }
  }),

  // Récupération des annonces d'un client spécifique
  getMyAnnouncements: protectedProcedure
    .input(
      z.object({
        status: z.nativeEnum(AnnouncementStatus).optional(),
        limit: z.number().min(1).max(100).default(10),
        offset: z.number().min(0).default(0),
      })
    )
    .query(async ({ ctx, input }) => {
      try {
        const filters = {
          clientId: ctx.session.user.id,
          status: input.status,
          limit: input.limit,
          offset: input.offset,
        };

        return await AnnouncementService.getAll(filters);
      } catch (error) {
        throw new TRPCError({
          code: 'INTERNAL_SERVER_ERROR',
          message: error instanceof Error ? error.message : 'Une erreur est survenue',
          cause: error,
        });
      }
    }),

  // Récupération d'une annonce par ID
  getById: publicProcedure.input(z.object({ id: z.string() })).query(async ({ input }) => {
    try {
      return await AnnouncementService.getById(input.id);
    } catch (error) {
      if (error instanceof Error && error.message === 'Annonce non trouvée') {
        throw new TRPCError({
          code: 'NOT_FOUND',
          message: 'Annonce non trouvée',
          cause: error,
        });
      }

      throw new TRPCError({
        code: 'INTERNAL_SERVER_ERROR',
        message: error instanceof Error ? error.message : 'Une erreur est survenue',
        cause: error,
      });
    }
  }),

  // Création d'une annonce
  create: protectedProcedure.input(createAnnouncementSchema).mutation(async ({ ctx, input }) => {
    try {
      // Vérifier que l'utilisateur est authentifié
      if (!ctx.session?.user?.id) {
        throw new TRPCError({
          code: 'UNAUTHORIZED',
          message: 'Vous devez être connecté pour créer une annonce',
        });
      }

      return await AnnouncementService.create(input, ctx.session.user.id);
    } catch (error) {
      if (error instanceof TRPCError) {
        throw error;
      }

      throw new TRPCError({
        code: 'INTERNAL_SERVER_ERROR',
        message: error instanceof Error ? error.message : 'Une erreur est survenue',
        cause: error,
      });
    }
  }),

  // Mise à jour d'une annonce
  update: protectedProcedure.input(updateAnnouncementSchema).mutation(async ({ ctx, input }) => {
    try {
      // Vérifier que l'utilisateur est authentifié
      if (!ctx.session?.user?.id) {
        throw new TRPCError({
          code: 'UNAUTHORIZED',
          message: 'Vous devez être connecté pour modifier une annonce',
        });
      }

      return await AnnouncementService.update(input.id, input, ctx.session.user.id);
    } catch (error) {
      if (error instanceof Error && error.message.includes('autorisé')) {
        throw new TRPCError({
          code: 'FORBIDDEN',
          message: error.message,
          cause: error,
        });
      }

      if (error instanceof Error && error.message === 'Annonce non trouvée') {
        throw new TRPCError({
          code: 'NOT_FOUND',
          message: 'Annonce non trouvée',
          cause: error,
        });
      }

      throw new TRPCError({
        code: 'INTERNAL_SERVER_ERROR',
        message: error instanceof Error ? error.message : 'Une erreur est survenue',
        cause: error,
      });
    }
  }),

  // Suppression d'une annonce
  delete: protectedProcedure
    .input(z.object({ id: z.string() }))
    .mutation(async ({ ctx, input }) => {
      try {
        // Vérifier que l'utilisateur est authentifié
        if (!ctx.session?.user?.id) {
          throw new TRPCError({
            code: 'UNAUTHORIZED',
            message: 'Vous devez être connecté pour supprimer une annonce',
          });
        }

        return await AnnouncementService.delete(input.id, ctx.session.user.id);
      } catch (error) {
        if (error instanceof Error && error.message.includes('autorisé')) {
          throw new TRPCError({
            code: 'FORBIDDEN',
            message: error.message,
            cause: error,
          });
        }

        if (error instanceof Error && error.message === 'Annonce non trouvée') {
          throw new TRPCError({
            code: 'NOT_FOUND',
            message: 'Annonce non trouvée',
            cause: error,
          });
        }

        throw new TRPCError({
          code: 'INTERNAL_SERVER_ERROR',
          message: error instanceof Error ? error.message : 'Une erreur est survenue',
          cause: error,
        });
      }
    }),

  // Postuler à une annonce (pour les livreurs vérifiés uniquement)
  applyForAnnouncement: verifiedDelivererProcedure
    .input(createDeliveryApplicationSchema)
    .mutation(async ({ ctx, input }) => {
      try {
        const { announcementId, proposedPrice, message } = input;

        return await AnnouncementService.applyForAnnouncement(announcementId, ctx.session.user.id, {
          proposedPrice,
          message,
        });
      } catch (error) {
        if (error instanceof Error && error.message.includes('livreurs')) {
          throw new TRPCError({
            code: 'FORBIDDEN',
            message: error.message,
            cause: error,
          });
        }

        throw new TRPCError({
          code: 'INTERNAL_SERVER_ERROR',
          message: error instanceof Error ? error.message : 'Une erreur est survenue',
          cause: error,
        });
      }
    }),

  // Mettre à jour le statut d'une candidature
  updateApplicationStatus: protectedProcedure
    .input(
      z.object({
        applicationId: z.string(),
        status: z.string(),
      })
    )
    .mutation(async ({ ctx, input }) => {
      try {
        // Vérifier que l'utilisateur est authentifié
        if (!ctx.session?.user?.id) {
          throw new TRPCError({
            code: 'UNAUTHORIZED',
            message: 'Vous devez être connecté pour gérer une candidature',
          });
        }

        const { applicationId, status } = input;

        return await AnnouncementService.updateApplicationStatus(
          applicationId,
          status,
          ctx.session.user.id
        );
      } catch (error) {
        if (error instanceof Error && error.message.includes('autorisé')) {
          throw new TRPCError({
            code: 'FORBIDDEN',
            message: error.message,
            cause: error,
          });
        }

        throw new TRPCError({
          code: 'INTERNAL_SERVER_ERROR',
          message: error instanceof Error ? error.message : 'Une erreur est survenue',
          cause: error,
        });
      }
    }),

  // Publier une annonce
  publish: protectedProcedure
    .input(z.object({ id: z.string() }))
    .mutation(async ({ ctx, input }) => {
      try {
        // Vérifier que l'utilisateur est authentifié
        if (!ctx.session?.user?.id) {
          throw new TRPCError({
            code: 'UNAUTHORIZED',
            message: 'Vous devez être connecté pour publier une annonce',
          });
        }

        return await AnnouncementService.publishAnnouncement(input.id, ctx.session.user.id);
      } catch (error) {
        if (error instanceof Error && error.message.includes('autorisé')) {
          throw new TRPCError({
            code: 'FORBIDDEN',
            message: error.message,
            cause: error,
          });
        }

        throw new TRPCError({
          code: 'INTERNAL_SERVER_ERROR',
          message: error instanceof Error ? error.message : 'Une erreur est survenue',
          cause: error,
        });
      }
    }),

  // Marquer une annonce comme complétée
  complete: protectedProcedure
    .input(z.object({ id: z.string() }))
    .mutation(async ({ ctx, input }) => {
      try {
        // Vérifier que l'utilisateur est authentifié
        if (!ctx.session?.user?.id) {
          throw new TRPCError({
            code: 'UNAUTHORIZED',
            message: 'Vous devez être connecté pour compléter une annonce',
          });
        }

        return await AnnouncementService.completeAnnouncement(input.id, ctx.session.user.id);
      } catch (error) {
        if (error instanceof Error && error.message.includes('autorisé')) {
          throw new TRPCError({
            code: 'FORBIDDEN',
            message: error.message,
            cause: error,
          });
        }

        throw new TRPCError({
          code: 'INTERNAL_SERVER_ERROR',
          message: error instanceof Error ? error.message : 'Une erreur est survenue',
          cause: error,
        });
      }
    }),
});<|MERGE_RESOLUTION|>--- conflicted
+++ resolved
@@ -1,11 +1,6 @@
 import { z } from 'zod';
-<<<<<<< HEAD
-import { router, publicProcedure, protectedProcedure } from '@/server/api/trpc';
-import { AnnouncementService } from '@/server/services/announcement.service';
-=======
 import { router, publicProcedure, protectedProcedure, verifiedDelivererProcedure } from '../trpc';
 import { AnnouncementService } from '../../services/announcement.service';
->>>>>>> d88e0101
 import {
   createAnnouncementSchema,
   updateAnnouncementSchema,
