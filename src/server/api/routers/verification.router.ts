import { router, protectedProcedure, adminProcedure } from '@/server/api/trpc';
import { z } from 'zod';
import { UserRole, DocumentType } from '@prisma/client';
import { TRPCError } from '@trpc/server';
<<<<<<< HEAD
import { VerificationService } from '../../services/verification.service';
import { DocumentService } from '../../services/document.service';
import { NotificationService } from '../../services/notification.service';
=======
import { VerificationService } from '@/server/services/verification.service';
import { documentService } from '@/server/services/document.service';
import { NotificationService } from '@/server/services/notification.service';
>>>>>>> eaabb52b
import { VerificationStatus } from '@prisma/client';
import { getUserPreferredLocale } from '@/lib/user-locale';

const verificationService = new VerificationService();
const documentService = new DocumentService();
const notificationService = new NotificationService();

export const verificationRouter = router({
  // Upload a document for verification
  uploadDocument: protectedProcedure
    .input(
      z.object({
        type: z.nativeEnum(DocumentType),
        file: z.any(), // In a real implementation, this would be handled by formidable or similar
        description: z.string().optional(),
      })
    )
    .mutation(async ({ ctx, input }) => {
      const userId = ctx.session.user.id;
      const userRole = ctx.session.user.role as UserRole;

      // For the demo, we'll use a placeholder for the file. In a real implementation,
      // this would be handled by a file upload middleware
      const fileData = {
        name: 'document.pdf',
        type: 'application/pdf',
        size: 1024000,
      } as File;

      return await verificationService.uploadDocument(userId, input.type, fileData, userRole);
    }),

  // Review a document (admin only)
  reviewDocument: adminProcedure
    .input(
      z.object({
        documentId: z.string(),
        status: z.enum(['APPROVED', 'REJECTED']),
        notes: z.string().optional(),
      })
    )
    .mutation(async ({ ctx, input }) => {
      const adminId = ctx.session.user.id;

      return await verificationService.reviewDocument(
        input.documentId,
        adminId,
        input.status as any,
        input.notes
      );
    }),

  // Get pending verifications for a specific user role (admin only)
  getPendingVerifications: adminProcedure
    .input(
      z.object({
        page: z.number().default(1),
        limit: z.number().default(10),
        userRole: z.nativeEnum(UserRole).optional(),
      })
    )
    .query(async ({ ctx, input }) => {
      const { page, limit, userRole } = input;
      const skip = (page - 1) * limit;

      try {
        // Construire la clause where avec filtrage par rôle si fourni
        const whereClause: any = {
          isVerified: false,
          verificationStatus: VerificationStatus.PENDING,
        };

        // Ajouter le filtre par rôle d'utilisateur si fourni
        if (userRole) {
          whereClause.user = {
            role: userRole,
          };
        }

        const [verifications, total] = await Promise.all([
          ctx.db.document.findMany({
            where: whereClause,
            include: {
              user: {
                select: {
                  id: true,
                  name: true,
                  email: true,
                  role: true,
                },
              },
            },
            orderBy: {
              uploadedAt: 'desc',
            },
            skip,
            take: limit,
          }),
          ctx.db.document.count({
            where: whereClause,
          }),
        ]);

        return {
          data: verifications,
          meta: {
            total,
            page,
            limit,
            pages: Math.ceil(total / limit),
            hasMore: skip + limit < total,
          },
        };
      } catch (error) {
        console.error('Error fetching pending verifications:', error);
        throw new TRPCError({
          code: 'INTERNAL_SERVER_ERROR',
          message: 'Failed to fetch pending verifications',
        });
      }
    }),

  // Get verified and rejected documents
  getProcessedVerifications: adminProcedure
    .input(
      z.object({
        page: z.number().default(1),
        limit: z.number().default(10),
        status: z.enum([VerificationStatus.APPROVED, VerificationStatus.REJECTED]).optional(),
      })
    )
    .query(async ({ ctx, input }) => {
      const { page, limit, status } = input;
      const skip = (page - 1) * limit;

      const whereClause = status
        ? { verificationStatus: status }
        : {
            verificationStatus: {
              in: [VerificationStatus.APPROVED, VerificationStatus.REJECTED],
            },
          };

      try {
        const [verifications, total] = await Promise.all([
          ctx.db.document.findMany({
            where: whereClause,
            include: {
              user: {
                select: {
                  id: true,
                  name: true,
                  email: true,
                  role: true,
                },
              },
            },
            orderBy: {
              verifiedAt: 'desc',
            },
            skip,
            take: limit,
          }),
          ctx.db.document.count({
            where: whereClause,
          }),
        ]);

        return {
          data: verifications,
          meta: {
            total,
            page,
            limit,
            pages: Math.ceil(total / limit),
            hasMore: skip + limit < total,
          },
        };
      } catch (error) {
        console.error('Error fetching processed verifications:', error);
        throw new TRPCError({
          code: 'INTERNAL_SERVER_ERROR',
          message: 'Failed to fetch processed verifications',
        });
      }
    }),

  // Approve a document
  approveDocument: adminProcedure
    .input(
      z.object({
        documentId: z.string(),
        notes: z.string().optional(),
      })
    )
    .mutation(async ({ ctx, input }) => {
      const { documentId, notes } = input;

      try {
        const document = await ctx.db.document.findUnique({
          where: { id: documentId },
          include: { user: true },
        });

        if (!document) {
          throw new TRPCError({
            code: 'NOT_FOUND',
            message: 'Document not found',
          });
        }

        // Update document status using the appropriate method
        const updatedDocument = await documentService.verifyDocument({
          documentId,
          verificationStatus: VerificationStatus.APPROVED,
<<<<<<< HEAD
          adminId: ctx.session!.user.id,
=======
          verifiedAt: new Date(),
          verifiedBy: ctx.session?.user.id,
          notes: notes || null,
>>>>>>> eaabb52b
        });

        // Check if all required documents are now verified
        const hasAllDocuments = await documentService.hasRequiredDocuments(
          document.user.id,
          document.user.role
        );

        // If all documents are verified, update user verification status
        if (hasAllDocuments) {
          await ctx.db.user.update({
            where: { id: document.user.id },
            data: {
              status: 'ACTIVE',
            },
          });

          // Send verification status changed notification
          const userLocale = getUserPreferredLocale(document.user);
          await NotificationService.sendNotification({
            userId: document.user.id,
            title: 'Vérification complète',
            content: 'Tous vos documents ont été vérifiés et approuvés.',
            type: 'VERIFICATION',
            data: { status: VerificationStatus.APPROVED },
          });
        }

        return updatedDocument;
      } catch (error) {
        console.error('Error approving document:', error);
        throw new TRPCError({
          code: 'INTERNAL_SERVER_ERROR',
          message: 'Failed to approve document',
        });
      }
    }),

  // Reject a document
  rejectDocument: adminProcedure
    .input(
      z.object({
        documentId: z.string(),
        reason: z.string(),
      })
    )
    .mutation(async ({ ctx, input }) => {
      const { documentId, reason } = input;

      try {
        const document = await ctx.db.document.findUnique({
          where: { id: documentId },
          include: { user: true },
        });

        if (!document) {
          throw new TRPCError({
            code: 'NOT_FOUND',
            message: 'Document not found',
          });
        }

        // Update document status using the appropriate method
        const updatedDocument = await documentService.verifyDocument({
          documentId,
          verificationStatus: VerificationStatus.REJECTED,
<<<<<<< HEAD
          adminId: ctx.session!.user.id,
=======
          verifiedAt: new Date(),
          verifiedBy: ctx.session?.user.id,
>>>>>>> eaabb52b
          rejectionReason: reason,
        });

        // Send notification to user about rejection
        await NotificationService.sendNotification({
          userId: document.user.id,
          title: 'Document rejeté',
          content: `Votre document a été rejeté: ${reason}`,
          type: 'VERIFICATION',
          data: { status: VerificationStatus.REJECTED, reason },
        });

        return updatedDocument;
      } catch (error) {
        console.error('Error rejecting document:', error);
        throw new TRPCError({
          code: 'INTERNAL_SERVER_ERROR',
          message: 'Failed to reject document',
        });
      }
    }),

  // Get user verification status
  getUserVerificationStatus: protectedProcedure.query(async ({ ctx }) => {
    try {
      const userId = ctx.session.user.id;

      // Get required documents based on user role
      const requiredDocuments = documentService.getRequiredDocumentTypes(ctx.session.user.role);

      // Get user documents
      const documents = await ctx.db.document.findMany({
        where: { userId },
        orderBy: { uploadedAt: 'desc' },
      });

      // Compute missing documents
      const verifiedDocumentTypes = documents.filter(doc => doc.isVerified).map(doc => doc.type);

      const missingDocuments = requiredDocuments.filter(
        type => !verifiedDocumentTypes.includes(type)
      );

      // Check if any documents are pending verification
      const hasPendingDocuments = documents.some(
        doc => doc.verificationStatus === VerificationStatus.PENDING
      );

      // Check if any documents are rejected
      const hasRejectedDocuments = documents.some(
        doc => doc.verificationStatus === VerificationStatus.REJECTED
      );

      return {
        isVerified: missingDocuments.length === 0,
        pendingDocuments: hasPendingDocuments,
        rejectedDocuments: hasRejectedDocuments,
        requiredDocuments,
        uploadedDocuments: documents,
        missingDocuments,
      };
    } catch (error) {
      console.error('Error getting user verification status:', error);
      throw new TRPCError({
        code: 'INTERNAL_SERVER_ERROR',
        message: 'Failed to get user verification status',
      });
    }
  }),

  // Request verification reminder for a user
  requestVerificationReminder: adminProcedure
    .input(
      z.object({
        userId: z.string(),
      })
    )
    .mutation(async ({ ctx, input }) => {
      const { userId } = input;

      try {
        const user = await ctx.db.user.findUnique({
          where: { id: userId },
        });

        if (!user) {
          throw new TRPCError({
            code: 'NOT_FOUND',
            message: 'User not found',
          });
        }

        // Get required documents and check which ones are missing
        const requiredDocuments = documentService.getRequiredDocumentTypes(user.role);
        const missingDocuments = await documentService.getMissingRequiredDocuments(
          userId,
          user.role
        );

        if (missingDocuments.length === 0) {
          throw new TRPCError({
            code: 'BAD_REQUEST',
            message: 'User has already uploaded all required documents',
          });
        }

        // Send notification for missing documents
        const userLocale = getUserPreferredLocale(user);
        await NotificationService.sendNotification({
          userId: user.id,
          title: 'Documents manquants',
          content: `Veuillez soumettre les documents requis: ${missingDocuments.join(', ')}`,
          type: 'VERIFICATION',
          data: { missingDocuments },
        });

        return { success: true, missingDocuments };
      } catch (error) {
        console.error('Error sending verification reminder:', error);
        throw new TRPCError({
          code: 'INTERNAL_SERVER_ERROR',
          message: 'Failed to send verification reminder',
        });
      }
    }),

  /**
   * Vérifie et met à jour automatiquement le statut de vérification d'un livreur
   * Si tous les documents requis sont vérifiés, mais que le livreur n'est pas encore marqué comme vérifié
   */
  checkAndUpdateDelivererVerification: protectedProcedure.query(async ({ ctx }) => {
    if (!ctx.session) {
      throw new TRPCError({
        code: 'UNAUTHORIZED',
        message: 'Vous devez être connecté pour accéder à cette fonctionnalité',
      });
    }

    const { user } = ctx.session;

    // Vérifier si l'utilisateur est un livreur
    if (user.role !== 'DELIVERER') {
      throw new TRPCError({
        code: 'FORBIDDEN',
        message: 'Cette fonctionnalité est réservée aux livreurs',
      });
    }

    const userId = user.id;

    // Vérifier si le livreur est déjà vérifié
    const deliverer = await ctx.db.deliverer.findUnique({
      where: { userId },
      select: { isVerified: true },
    });

    // Si déjà vérifié, retourner true
    if (deliverer?.isVerified) {
      return { isVerified: true, updated: false };
    }

    // Liste des documents requis pour un livreur - permettre 3 documents au lieu de 4
    // Un livreur peut être vérifié avec seulement 3 documents
    const requiredDocumentTypes = ['ID_CARD', 'DRIVING_LICENSE', 'VEHICLE_REGISTRATION'];

    // Vérifier si les documents requis sont vérifiés (au moins 3)
    const verifiedDocuments = await ctx.db.document.findMany({
      where: {
        userId,
        type: { in: requiredDocumentTypes },
        isVerified: true,
      },
    });

    // Si au moins 3 documents requis sont vérifiés
    if (verifiedDocuments.length >= 3) {
      // Trouver un administrateur pour l'historique de vérification
      const admin = await ctx.db.user.findFirst({
        where: { role: 'ADMIN' },
        select: { id: true },
      });

      const systemId = admin?.id || 'system';

      // Mettre à jour le statut du livreur
      await ctx.db.deliverer.update({
        where: { userId },
        data: {
          isVerified: true,
          verificationDate: new Date(),
        },
      });

      // Ajouter une entrée dans l'historique de vérification
      await ctx.db.verificationHistory.create({
        data: {
          userId,
          verifiedById: systemId,
          status: 'APPROVED',
          reason: 'Documents requis vérifiés automatiquement (temporairement 2 sur 3)',
          createdAt: new Date(),
        },
      });

      // Mettre à jour le statut de l'utilisateur
      await ctx.db.user.update({
        where: { id: userId },
        data: {
          isVerified: true,
          status: 'ACTIVE',
        },
      });

      return { isVerified: true, updated: true };
    }

    return { isVerified: false, updated: false };
  }),

  /**
   * Force la mise à jour du statut de vérification d'un livreur
   * Utile quand le statut ne se met pas à jour automatiquement
   */
  forceUpdateDelivererVerification: protectedProcedure.mutation(async ({ ctx }) => {
    if (!ctx.session) {
      throw new TRPCError({
        code: 'UNAUTHORIZED',
        message: 'Vous devez être connecté pour accéder à cette fonctionnalité',
      });
    }

    const { user } = ctx.session;

    // Vérifier si l'utilisateur est un livreur
    if (user.role !== 'DELIVERER') {
      throw new TRPCError({
        code: 'FORBIDDEN',
        message: 'Cette fonctionnalité est réservée aux livreurs',
      });
    }

    const userId = user.id;

    // Liste des documents requis pour un livreur
    const requiredDocumentTypes = ['ID_CARD', 'DRIVING_LICENSE', 'VEHICLE_REGISTRATION'];

    // Vérifier si les documents requis sont vérifiés
    const verifiedDocuments = await ctx.db.document.findMany({
      where: {
        userId,
        type: { in: requiredDocumentTypes },
        isVerified: true,
      },
    });

    // Si moins de 3 documents sont vérifiés, retourner une erreur
    if (verifiedDocuments.length < 3) {
      throw new TRPCError({
        code: 'BAD_REQUEST',
        message: `Vous devez avoir au moins 3 documents vérifiés. Actuellement: ${verifiedDocuments.length} sur 3.`,
      });
    }

    // Trouver un administrateur pour l'historique de vérification
    const admin = await ctx.db.user.findFirst({
      where: { role: 'ADMIN' },
      select: { id: true },
    });

    const systemId = admin?.id || 'system';

    // Mettre à jour le statut du livreur
    await ctx.db.deliverer.update({
      where: { userId },
      data: {
        isVerified: true,
        verificationDate: new Date(),
      },
    });

    // Mettre à jour le statut de l'utilisateur
    await ctx.db.user.update({
      where: { id: userId },
      data: {
        isVerified: true,
        status: 'ACTIVE',
      },
    });

    // Ajouter une entrée dans l'historique de vérification
    await ctx.db.verificationHistory.create({
      data: {
        userId,
        verifiedById: systemId,
        status: 'APPROVED',
        reason: 'Mise à jour forcée du statut de vérification (documents vérifiés)',
        createdAt: new Date(),
      },
    });

    return {
      success: true,
      message: 'Statut de vérification mis à jour avec succès',
    };
  }),

  // Force la vérification du livreur en ignorant certaines vérifications
  manualCheckAndUpdateVerification: protectedProcedure.mutation(async ({ ctx }) => {
    if (!ctx.session) {
      throw new TRPCError({
        code: 'UNAUTHORIZED',
        message: 'Vous devez être connecté pour accéder à cette fonctionnalité',
      });
    }

    const { user } = ctx.session;

    // Vérifier si l'utilisateur est un livreur
    if (user.role !== 'DELIVERER') {
      throw new TRPCError({
        code: 'FORBIDDEN',
        message: 'Cette fonctionnalité est réservée aux livreurs',
      });
    }

    const userId = user.id;

    // Vérifier si tous les documents nécessaires sont approuvés
    const documents = await ctx.db.document.findMany({
      where: {
        userId,
        // Vérifier que tous les documents sont approuvés
        verificationStatus: VerificationStatus.APPROVED,
      },
    });

    if (documents.length < 3) {
      return {
        success: false,
        message: 'Vous devez avoir au moins 3 documents approuvés pour activer votre compte.',
      };
    }

    // Vérifier si le compte n'est pas déjà vérifié
    if (user.isVerified && user.status === 'ACTIVE') {
      return {
        success: false,
        message: 'Votre compte est déjà vérifié et actif.',
      };
    }

    // Mettre à jour le statut de l'utilisateur
    await ctx.db.user.update({
      where: { id: userId },
      data: {
        isVerified: true,
        status: 'ACTIVE',
      },
    });

    // Mettre à jour le statut du livreur
    const deliverer = await ctx.db.deliverer.findUnique({
      where: { userId },
    });

    if (deliverer) {
      await ctx.db.deliverer.update({
        where: { id: deliverer.id },
        data: {
          isVerified: true,
          verificationDate: new Date(),
        },
      });
    }

    // Envoyer une notification
    await notificationService.createNotification({
      userId,
      title: 'Compte activé',
      message:
        'Votre compte a été activé avec succès. Vous pouvez maintenant accéder à toutes les fonctionnalités.',
      type: 'SUCCESS',
    });

    return {
      success: true,
      message: 'Votre compte a été activé avec succès.',
    };
  }),

  // Force reset deliverer status - admin only
  adminForceActivateDeliverer: adminProcedure
    .input(
      z.object({
        userId: z.string(),
      })
    )
    .mutation(async ({ ctx, input }) => {
      try {
        const { userId } = input;

        // Vérifier que l'utilisateur existe et est bien un livreur
        const user = await ctx.db.user.findUnique({
          where: { id: userId },
          include: { deliverer: true },
        });

        if (!user) {
          throw new TRPCError({
            code: 'NOT_FOUND',
            message: 'Utilisateur non trouvé',
          });
        }

        if (user.role !== 'DELIVERER' || !user.deliverer) {
          throw new TRPCError({
            code: 'BAD_REQUEST',
            message: "L'utilisateur n'est pas un livreur",
          });
        }

        // Mise à jour du statut de l'utilisateur
        await ctx.db.user.update({
          where: { id: userId },
          data: {
            isVerified: true,
            status: 'ACTIVE',
          },
        });

        // Mise à jour du statut du livreur
        await ctx.db.deliverer.update({
          where: { id: user.deliverer.id },
          data: {
            isVerified: true,
            verificationDate: new Date(),
          },
        });

        // Envoyer une notification
        await notificationService.createNotification({
          userId,
          title: 'Compte activé par administrateur',
          message: 'Votre compte a été activé par un administrateur.',
          type: 'SUCCESS',
        });

        // Creation d'une entrée dans l'historique de vérification
        await ctx.db.verificationHistory.create({
          data: {
            userId,
            verifiedById: ctx.session!.user.id,
            status: 'APPROVED',
            reason: 'Activation forcée par administrateur',
            createdAt: new Date(),
          },
        });

        return {
          success: true,
          message: 'Statut du livreur réinitialisé et compte activé avec succès',
        };
      } catch (error) {
        console.error('Erreur lors de la réinitialisation du statut du livreur:', error);
        throw new TRPCError({
          code: 'INTERNAL_SERVER_ERROR',
          message: 'Erreur lors de la réinitialisation du statut du livreur',
        });
      }
    }),
});<|MERGE_RESOLUTION|>--- conflicted
+++ resolved
@@ -2,21 +2,13 @@
 import { z } from 'zod';
 import { UserRole, DocumentType } from '@prisma/client';
 import { TRPCError } from '@trpc/server';
-<<<<<<< HEAD
-import { VerificationService } from '../../services/verification.service';
-import { DocumentService } from '../../services/document.service';
-import { NotificationService } from '../../services/notification.service';
-=======
 import { VerificationService } from '@/server/services/verification.service';
 import { documentService } from '@/server/services/document.service';
 import { NotificationService } from '@/server/services/notification.service';
->>>>>>> eaabb52b
 import { VerificationStatus } from '@prisma/client';
 import { getUserPreferredLocale } from '@/lib/user-locale';
 
 const verificationService = new VerificationService();
-const documentService = new DocumentService();
-const notificationService = new NotificationService();
 
 export const verificationRouter = router({
   // Upload a document for verification
@@ -222,23 +214,22 @@
           });
         }
 
-        // Update document status using the appropriate method
-        const updatedDocument = await documentService.verifyDocument({
-          documentId,
+        // Update document status
+        const updatedDocument = await documentService.updateDocument(documentId, {
+          isVerified: true,
           verificationStatus: VerificationStatus.APPROVED,
-<<<<<<< HEAD
-          adminId: ctx.session!.user.id,
-=======
           verifiedAt: new Date(),
           verifiedBy: ctx.session?.user.id,
           notes: notes || null,
->>>>>>> eaabb52b
         });
 
         // Check if all required documents are now verified
+        const requiredDocuments = documentService.getRequiredDocumentTypesByRole(
+          document.user.role
+        );
         const hasAllDocuments = await documentService.hasRequiredDocuments(
           document.user.id,
-          document.user.role
+          requiredDocuments
         );
 
         // If all documents are verified, update user verification status
@@ -295,16 +286,12 @@
           });
         }
 
-        // Update document status using the appropriate method
-        const updatedDocument = await documentService.verifyDocument({
-          documentId,
+        // Update document status
+        const updatedDocument = await documentService.updateDocument(documentId, {
+          isVerified: false,
           verificationStatus: VerificationStatus.REJECTED,
-<<<<<<< HEAD
-          adminId: ctx.session!.user.id,
-=======
           verifiedAt: new Date(),
           verifiedBy: ctx.session?.user.id,
->>>>>>> eaabb52b
           rejectionReason: reason,
         });
 
@@ -333,7 +320,9 @@
       const userId = ctx.session.user.id;
 
       // Get required documents based on user role
-      const requiredDocuments = documentService.getRequiredDocumentTypes(ctx.session.user.role);
+      const requiredDocuments = documentService.getRequiredDocumentTypesByRole(
+        ctx.session.user.role
+      );
 
       // Get user documents
       const documents = await ctx.db.document.findMany({
@@ -398,10 +387,10 @@
         }
 
         // Get required documents and check which ones are missing
-        const requiredDocuments = documentService.getRequiredDocumentTypes(user.role);
+        const requiredDocuments = documentService.getRequiredDocumentTypesByRole(user.role);
         const missingDocuments = await documentService.getMissingRequiredDocuments(
           userId,
-          user.role
+          requiredDocuments
         );
 
         if (missingDocuments.length === 0) {
@@ -430,349 +419,4 @@
         });
       }
     }),
-
-  /**
-   * Vérifie et met à jour automatiquement le statut de vérification d'un livreur
-   * Si tous les documents requis sont vérifiés, mais que le livreur n'est pas encore marqué comme vérifié
-   */
-  checkAndUpdateDelivererVerification: protectedProcedure.query(async ({ ctx }) => {
-    if (!ctx.session) {
-      throw new TRPCError({
-        code: 'UNAUTHORIZED',
-        message: 'Vous devez être connecté pour accéder à cette fonctionnalité',
-      });
-    }
-
-    const { user } = ctx.session;
-
-    // Vérifier si l'utilisateur est un livreur
-    if (user.role !== 'DELIVERER') {
-      throw new TRPCError({
-        code: 'FORBIDDEN',
-        message: 'Cette fonctionnalité est réservée aux livreurs',
-      });
-    }
-
-    const userId = user.id;
-
-    // Vérifier si le livreur est déjà vérifié
-    const deliverer = await ctx.db.deliverer.findUnique({
-      where: { userId },
-      select: { isVerified: true },
-    });
-
-    // Si déjà vérifié, retourner true
-    if (deliverer?.isVerified) {
-      return { isVerified: true, updated: false };
-    }
-
-    // Liste des documents requis pour un livreur - permettre 3 documents au lieu de 4
-    // Un livreur peut être vérifié avec seulement 3 documents
-    const requiredDocumentTypes = ['ID_CARD', 'DRIVING_LICENSE', 'VEHICLE_REGISTRATION'];
-
-    // Vérifier si les documents requis sont vérifiés (au moins 3)
-    const verifiedDocuments = await ctx.db.document.findMany({
-      where: {
-        userId,
-        type: { in: requiredDocumentTypes },
-        isVerified: true,
-      },
-    });
-
-    // Si au moins 3 documents requis sont vérifiés
-    if (verifiedDocuments.length >= 3) {
-      // Trouver un administrateur pour l'historique de vérification
-      const admin = await ctx.db.user.findFirst({
-        where: { role: 'ADMIN' },
-        select: { id: true },
-      });
-
-      const systemId = admin?.id || 'system';
-
-      // Mettre à jour le statut du livreur
-      await ctx.db.deliverer.update({
-        where: { userId },
-        data: {
-          isVerified: true,
-          verificationDate: new Date(),
-        },
-      });
-
-      // Ajouter une entrée dans l'historique de vérification
-      await ctx.db.verificationHistory.create({
-        data: {
-          userId,
-          verifiedById: systemId,
-          status: 'APPROVED',
-          reason: 'Documents requis vérifiés automatiquement (temporairement 2 sur 3)',
-          createdAt: new Date(),
-        },
-      });
-
-      // Mettre à jour le statut de l'utilisateur
-      await ctx.db.user.update({
-        where: { id: userId },
-        data: {
-          isVerified: true,
-          status: 'ACTIVE',
-        },
-      });
-
-      return { isVerified: true, updated: true };
-    }
-
-    return { isVerified: false, updated: false };
-  }),
-
-  /**
-   * Force la mise à jour du statut de vérification d'un livreur
-   * Utile quand le statut ne se met pas à jour automatiquement
-   */
-  forceUpdateDelivererVerification: protectedProcedure.mutation(async ({ ctx }) => {
-    if (!ctx.session) {
-      throw new TRPCError({
-        code: 'UNAUTHORIZED',
-        message: 'Vous devez être connecté pour accéder à cette fonctionnalité',
-      });
-    }
-
-    const { user } = ctx.session;
-
-    // Vérifier si l'utilisateur est un livreur
-    if (user.role !== 'DELIVERER') {
-      throw new TRPCError({
-        code: 'FORBIDDEN',
-        message: 'Cette fonctionnalité est réservée aux livreurs',
-      });
-    }
-
-    const userId = user.id;
-
-    // Liste des documents requis pour un livreur
-    const requiredDocumentTypes = ['ID_CARD', 'DRIVING_LICENSE', 'VEHICLE_REGISTRATION'];
-
-    // Vérifier si les documents requis sont vérifiés
-    const verifiedDocuments = await ctx.db.document.findMany({
-      where: {
-        userId,
-        type: { in: requiredDocumentTypes },
-        isVerified: true,
-      },
-    });
-
-    // Si moins de 3 documents sont vérifiés, retourner une erreur
-    if (verifiedDocuments.length < 3) {
-      throw new TRPCError({
-        code: 'BAD_REQUEST',
-        message: `Vous devez avoir au moins 3 documents vérifiés. Actuellement: ${verifiedDocuments.length} sur 3.`,
-      });
-    }
-
-    // Trouver un administrateur pour l'historique de vérification
-    const admin = await ctx.db.user.findFirst({
-      where: { role: 'ADMIN' },
-      select: { id: true },
-    });
-
-    const systemId = admin?.id || 'system';
-
-    // Mettre à jour le statut du livreur
-    await ctx.db.deliverer.update({
-      where: { userId },
-      data: {
-        isVerified: true,
-        verificationDate: new Date(),
-      },
-    });
-
-    // Mettre à jour le statut de l'utilisateur
-    await ctx.db.user.update({
-      where: { id: userId },
-      data: {
-        isVerified: true,
-        status: 'ACTIVE',
-      },
-    });
-
-    // Ajouter une entrée dans l'historique de vérification
-    await ctx.db.verificationHistory.create({
-      data: {
-        userId,
-        verifiedById: systemId,
-        status: 'APPROVED',
-        reason: 'Mise à jour forcée du statut de vérification (documents vérifiés)',
-        createdAt: new Date(),
-      },
-    });
-
-    return {
-      success: true,
-      message: 'Statut de vérification mis à jour avec succès',
-    };
-  }),
-
-  // Force la vérification du livreur en ignorant certaines vérifications
-  manualCheckAndUpdateVerification: protectedProcedure.mutation(async ({ ctx }) => {
-    if (!ctx.session) {
-      throw new TRPCError({
-        code: 'UNAUTHORIZED',
-        message: 'Vous devez être connecté pour accéder à cette fonctionnalité',
-      });
-    }
-
-    const { user } = ctx.session;
-
-    // Vérifier si l'utilisateur est un livreur
-    if (user.role !== 'DELIVERER') {
-      throw new TRPCError({
-        code: 'FORBIDDEN',
-        message: 'Cette fonctionnalité est réservée aux livreurs',
-      });
-    }
-
-    const userId = user.id;
-
-    // Vérifier si tous les documents nécessaires sont approuvés
-    const documents = await ctx.db.document.findMany({
-      where: {
-        userId,
-        // Vérifier que tous les documents sont approuvés
-        verificationStatus: VerificationStatus.APPROVED,
-      },
-    });
-
-    if (documents.length < 3) {
-      return {
-        success: false,
-        message: 'Vous devez avoir au moins 3 documents approuvés pour activer votre compte.',
-      };
-    }
-
-    // Vérifier si le compte n'est pas déjà vérifié
-    if (user.isVerified && user.status === 'ACTIVE') {
-      return {
-        success: false,
-        message: 'Votre compte est déjà vérifié et actif.',
-      };
-    }
-
-    // Mettre à jour le statut de l'utilisateur
-    await ctx.db.user.update({
-      where: { id: userId },
-      data: {
-        isVerified: true,
-        status: 'ACTIVE',
-      },
-    });
-
-    // Mettre à jour le statut du livreur
-    const deliverer = await ctx.db.deliverer.findUnique({
-      where: { userId },
-    });
-
-    if (deliverer) {
-      await ctx.db.deliverer.update({
-        where: { id: deliverer.id },
-        data: {
-          isVerified: true,
-          verificationDate: new Date(),
-        },
-      });
-    }
-
-    // Envoyer une notification
-    await notificationService.createNotification({
-      userId,
-      title: 'Compte activé',
-      message:
-        'Votre compte a été activé avec succès. Vous pouvez maintenant accéder à toutes les fonctionnalités.',
-      type: 'SUCCESS',
-    });
-
-    return {
-      success: true,
-      message: 'Votre compte a été activé avec succès.',
-    };
-  }),
-
-  // Force reset deliverer status - admin only
-  adminForceActivateDeliverer: adminProcedure
-    .input(
-      z.object({
-        userId: z.string(),
-      })
-    )
-    .mutation(async ({ ctx, input }) => {
-      try {
-        const { userId } = input;
-
-        // Vérifier que l'utilisateur existe et est bien un livreur
-        const user = await ctx.db.user.findUnique({
-          where: { id: userId },
-          include: { deliverer: true },
-        });
-
-        if (!user) {
-          throw new TRPCError({
-            code: 'NOT_FOUND',
-            message: 'Utilisateur non trouvé',
-          });
-        }
-
-        if (user.role !== 'DELIVERER' || !user.deliverer) {
-          throw new TRPCError({
-            code: 'BAD_REQUEST',
-            message: "L'utilisateur n'est pas un livreur",
-          });
-        }
-
-        // Mise à jour du statut de l'utilisateur
-        await ctx.db.user.update({
-          where: { id: userId },
-          data: {
-            isVerified: true,
-            status: 'ACTIVE',
-          },
-        });
-
-        // Mise à jour du statut du livreur
-        await ctx.db.deliverer.update({
-          where: { id: user.deliverer.id },
-          data: {
-            isVerified: true,
-            verificationDate: new Date(),
-          },
-        });
-
-        // Envoyer une notification
-        await notificationService.createNotification({
-          userId,
-          title: 'Compte activé par administrateur',
-          message: 'Votre compte a été activé par un administrateur.',
-          type: 'SUCCESS',
-        });
-
-        // Creation d'une entrée dans l'historique de vérification
-        await ctx.db.verificationHistory.create({
-          data: {
-            userId,
-            verifiedById: ctx.session!.user.id,
-            status: 'APPROVED',
-            reason: 'Activation forcée par administrateur',
-            createdAt: new Date(),
-          },
-        });
-
-        return {
-          success: true,
-          message: 'Statut du livreur réinitialisé et compte activé avec succès',
-        };
-      } catch (error) {
-        console.error('Erreur lors de la réinitialisation du statut du livreur:', error);
-        throw new TRPCError({
-          code: 'INTERNAL_SERVER_ERROR',
-          message: 'Erreur lors de la réinitialisation du statut du livreur',
-        });
-      }
-    }),
 });