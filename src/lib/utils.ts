<<<<<<< HEAD
import { clsx, type ClassValue } from "clsx"
import { twMerge } from "tailwind-merge"
import { formatDistanceToNow } from "date-fns"
import { fr } from "date-fns/locale"
=======
import { clsx, type ClassValue } from 'clsx';
import { twMerge } from 'tailwind-merge';
>>>>>>> 9ef3fb51

export function cn(...inputs: ClassValue[]) {
  return twMerge(clsx(inputs));
}

/**
 * Génère un code aléatoire de la longueur spécifiée
 * @param length - Longueur du code à générer
 * @returns Code aléatoire alphanumérique
 */
export function generateRandomCode(length: number = 6): string {
  const characters = 'ABCDEFGHIJKLMNOPQRSTUVWXYZ0123456789';
  let result = '';

  for (let i = 0; i < length; i++) {
    result += characters.charAt(Math.floor(Math.random() * characters.length));
  }

  return result;
}

/**
 * Formate une date en format français lisible
 * @param date - Date à formater (string ou Date)
 * @returns Date formatée en français
 */
export function formatDate(date: string | Date): string {
  const dateObj = typeof date === 'string' ? new Date(date) : date;

  if (isNaN(dateObj.getTime())) {
    return 'Date invalide';
  }

  return new Intl.DateTimeFormat('fr-FR', {
    year: 'numeric',
    month: 'long',
    day: 'numeric',
    hour: '2-digit',
    minute: '2-digit',
  }).format(dateObj);
}

/**
 * Formate un montant en devise avec la localisation française
 * @param amount - Montant à formater
 * @param currency - Code de la devise (ex: EUR, USD)
 * @returns Montant formaté avec la devise
 */
export function formatCurrency(amount: number, currency: string = 'EUR'): string {
  if (isNaN(amount) || amount === null || amount === undefined) {
    return new Intl.NumberFormat('fr-FR', {
      style: 'currency',
      currency: currency,
    }).format(0);
  }

  return new Intl.NumberFormat('fr-FR', {
    style: 'currency',
    currency: currency,
  }).format(amount);
}

/**
 * Génère un tableau de couleurs pour les graphiques
 * @param count - Nombre de couleurs à générer
 * @returns Tableau de couleurs en format hex
 */
export function generateChartColors(count: number): string[] {
  const colors = [
    '#3B82F6', // blue-500
    '#EF4444', // red-500
    '#10B981', // green-500
    '#F59E0B', // yellow-500
    '#8B5CF6', // purple-500
    '#EC4899', // pink-500
    '#06B6D4', // cyan-500
    '#84CC16', // lime-500
    '#F97316', // orange-500
    '#6366F1', // indigo-500
    '#14B8A6', // teal-500
    '#F43F5E', // rose-500
  ];

  // Si on a besoin de plus de couleurs que dans notre palette, on génère des couleurs aléatoirement
  const result = [];
  for (let i = 0; i < count; i++) {
    if (i < colors.length) {
      result.push(colors[i]);
    } else {
      // Génération de couleur aléatoire avec une luminosité et saturation contrôlées
      const hue = (i * 137.508) % 360; // Golden angle approximation
      const saturation = 60 + (i % 30); // Entre 60% et 90%
      const lightness = 50 + (i % 20); // Entre 50% et 70%
      result.push(`hsl(${hue}, ${saturation}%, ${lightness}%)`);
    }
  }

  return result;
}

/**
 * Formate une date relative (ex: "il y a 2 heures", "dans 3 jours")
 * @param date - Date à formater (string ou Date)
 * @returns Date formatée en format relatif
 */
export function formatRelativeDate(date: string | Date | null | undefined): string {
  if (!date) {
    return 'Jamais';
  }
  
  const dateObj = typeof date === 'string' ? new Date(date) : date;
  
  if (isNaN(dateObj.getTime())) {
    return 'Date invalide';
  }
  
  return formatDistanceToNow(dateObj, {
    addSuffix: true,
    locale: fr,
  });
}<|MERGE_RESOLUTION|>--- conflicted
+++ resolved
@@ -1,12 +1,5 @@
-<<<<<<< HEAD
-import { clsx, type ClassValue } from "clsx"
-import { twMerge } from "tailwind-merge"
-import { formatDistanceToNow } from "date-fns"
-import { fr } from "date-fns/locale"
-=======
 import { clsx, type ClassValue } from 'clsx';
 import { twMerge } from 'tailwind-merge';
->>>>>>> 9ef3fb51
 
 export function cn(...inputs: ClassValue[]) {
   return twMerge(clsx(inputs));
