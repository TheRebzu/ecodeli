import { NextRequest, NextResponse } from "next/server";
import { getUserFromSession } from "@/lib/auth/utils";
import { db } from "@/lib/db";
<<<<<<< HEAD
import { readFile } from "fs/promises";
import { getDocumentSystemPath } from "@/lib/utils/file-path";
=======
>>>>>>> 609d5b78

export async function GET(
  request: NextRequest,
  { params }: { params: Promise<{ id: string }> },
) {
  const user = await getUserFromSession(request);
  if (!user) {
    return NextResponse.json({ error: "Unauthorized" }, { status: 401 });
  }

  try {
    const { id: documentId } = await params;
    
    // Vérifier si on veut télécharger ou afficher le fichier
    const url = new URL(request.url);
    const download = url.searchParams.get("download") === "true";

    // Récupérer le document
    const document = await db.document.findUnique({
      where: { id: documentId },
      include: {
        user: {
          select: {
            id: true,
            profile: {
              select: {
                firstName: true,
                lastName: true,
              },
            },
          },
        },
      },
    });

    if (!document) {
      return NextResponse.json(
        { error: "Document not found" },
        { status: 404 },
      );
    }

    // Vérifier les permissions
    if (document.userId !== user.id && user.role !== "ADMIN") {
      return NextResponse.json({ error: "Forbidden" }, { status: 403 });
    }

<<<<<<< HEAD
    // Construire le chemin système du fichier
    const systemPath = getDocumentSystemPath(document.url);
    
    console.log('🔍 [DOCUMENT DOWNLOAD] Chemins:', {
      documentUrl: document.url,
      systemPath: systemPath,
      documentId: documentId
    });

    // Lire le fichier
    const fileBuffer = await readFile(systemPath);

    // Vérifier que le fichier a bien été lu
    if (!fileBuffer || fileBuffer.length === 0) {
      console.error('❌ [DOCUMENT DOWNLOAD] Fichier vide ou non lu');
      return NextResponse.json(
        { error: "File is empty or could not be read" },
        { status: 500 }
      );
    }

    // S'assurer que le Content-Type est correct pour les PDF
    let contentType = document.mimeType;
    if (document.originalName.toLowerCase().endsWith('.pdf')) {
      contentType = 'application/pdf';
    }

    // Retourner le fichier
    const headers: Record<string, string> = {
      "Content-Type": contentType,
      "Content-Length": fileBuffer.length.toString(),
      "Cache-Control": "no-cache",
      "Accept-Ranges": "bytes",
=======
    // Vérifier que le contenu existe
    if (!document.content) {
      return NextResponse.json(
        { error: "Document content not found" },
        { status: 404 },
      );
    }

    // Convertir le contenu base64 en buffer
    const fileBuffer = Buffer.from(document.content, 'base64');

    // Retourner le fichier
    const headers: Record<string, string> = {
      "Content-Type": document.mimeType,
      "Content-Length": fileBuffer.length.toString(),
>>>>>>> 609d5b78
    };

    // Si download=true, forcer le téléchargement, sinon afficher dans le navigateur
    if (download) {
      headers["Content-Disposition"] = `attachment; filename="${encodeURIComponent(document.originalName)}"`;
    } else {
      headers["Content-Disposition"] = `inline; filename="${encodeURIComponent(document.originalName)}"`;
    }

    console.log('✅ [DOCUMENT DOWNLOAD] Fichier servi:', {
      contentType,
      fileSize: fileBuffer.length,
      originalName: document.originalName,
      isDownload: download
    });

    return new NextResponse(fileBuffer, { headers });
  } catch (error) {
    console.error("Error downloading recruitment document:", error);
    return NextResponse.json(
      { error: "Internal server error" },
      { status: 500 },
    );
  }
}<|MERGE_RESOLUTION|>--- conflicted
+++ resolved
@@ -1,11 +1,6 @@
 import { NextRequest, NextResponse } from "next/server";
 import { getUserFromSession } from "@/lib/auth/utils";
 import { db } from "@/lib/db";
-<<<<<<< HEAD
-import { readFile } from "fs/promises";
-import { getDocumentSystemPath } from "@/lib/utils/file-path";
-=======
->>>>>>> 609d5b78
 
 export async function GET(
   request: NextRequest,
@@ -53,41 +48,6 @@
       return NextResponse.json({ error: "Forbidden" }, { status: 403 });
     }
 
-<<<<<<< HEAD
-    // Construire le chemin système du fichier
-    const systemPath = getDocumentSystemPath(document.url);
-    
-    console.log('🔍 [DOCUMENT DOWNLOAD] Chemins:', {
-      documentUrl: document.url,
-      systemPath: systemPath,
-      documentId: documentId
-    });
-
-    // Lire le fichier
-    const fileBuffer = await readFile(systemPath);
-
-    // Vérifier que le fichier a bien été lu
-    if (!fileBuffer || fileBuffer.length === 0) {
-      console.error('❌ [DOCUMENT DOWNLOAD] Fichier vide ou non lu');
-      return NextResponse.json(
-        { error: "File is empty or could not be read" },
-        { status: 500 }
-      );
-    }
-
-    // S'assurer que le Content-Type est correct pour les PDF
-    let contentType = document.mimeType;
-    if (document.originalName.toLowerCase().endsWith('.pdf')) {
-      contentType = 'application/pdf';
-    }
-
-    // Retourner le fichier
-    const headers: Record<string, string> = {
-      "Content-Type": contentType,
-      "Content-Length": fileBuffer.length.toString(),
-      "Cache-Control": "no-cache",
-      "Accept-Ranges": "bytes",
-=======
     // Vérifier que le contenu existe
     if (!document.content) {
       return NextResponse.json(
@@ -103,7 +63,6 @@
     const headers: Record<string, string> = {
       "Content-Type": document.mimeType,
       "Content-Length": fileBuffer.length.toString(),
->>>>>>> 609d5b78
     };
 
     // Si download=true, forcer le téléchargement, sinon afficher dans le navigateur
@@ -114,7 +73,7 @@
     }
 
     console.log('✅ [DOCUMENT DOWNLOAD] Fichier servi:', {
-      contentType,
+      contentType: document.mimeType,
       fileSize: fileBuffer.length,
       originalName: document.originalName,
       isDownload: download
