import { NextRequest, NextResponse } from 'next/server'
import { requireRole } from '@/lib/auth/utils'
import { db } from '@/lib/db'
import { z } from 'zod'

// Schema pour la validation de l'acceptation
const acceptOpportunitySchema = z.object({
  estimatedPickupTime: z.string().datetime().optional(),
  estimatedDeliveryTime: z.string().datetime().optional(),
  notes: z.string().optional(),
  acceptTerms: z.boolean().optional().default(true)
})

export async function POST(
  request: NextRequest,
  { params }: { params: Promise<{ id: string }> }
) {
  try {
    console.log('🚚 [POST /api/deliverer/opportunities/[id]/accept] Début de la requête')
    
    const user = await requireRole(request, ['DELIVERER'])
    const { id: announcementId } = await params

    console.log('✅ Livreur authentifié:', user.id)
    console.log('📦 Annonce à accepter:', announcementId)

<<<<<<< HEAD
    // Validation du body de la requête avec gestion des cas vides
    let body = {}
    try {
      const contentLength = request.headers.get('content-length')
      if (contentLength && parseInt(contentLength) > 0) {
        body = await request.json()
      }
    } catch (error) {
      // Si le parsing JSON échoue, on utilise un objet vide car tous les champs sont optionnels
      console.log('⚠️ Parsing JSON échoué, utilisation d\'un objet vide:', error instanceof Error ? error.message : 'Unknown error')
    }
    
=======
    // Validation du body de la requête (optionnel pour cette action)
    let body = {}
    try {
      const requestText = await request.text()
      if (requestText.trim()) {
        body = JSON.parse(requestText)
      }
    } catch (e) {
      // Si pas de JSON valide, utiliser un objet vide (acceptable pour cette action)
      body = {}
    }
>>>>>>> f40a708f
    console.log('📝 Body reçu:', body)
    
    const validatedData = acceptOpportunitySchema.parse(body)
    console.log('✅ Données validées:', validatedData)

    // Vérifier que l'annonce existe et est disponible
    console.log('🔍 Recherche de l\'annonce...')
    const announcement = await db.announcement.findUnique({
      where: { id: announcementId },
      include: {
        author: {
          select: {
            id: true,
            profile: {
              select: {
                firstName: true,
                lastName: true,
                phone: true
              }
            }
          }
        },
        delivery: {
          select: {
            id: true,
            status: true,
            delivererId: true
          }
        },
        matches: {
          where: {
            delivererId: user.id
          },
          select: {
            id: true,
            status: true
          }
        }
      }
    })

    console.log('📋 Annonce trouvée:', announcement ? 'OUI' : 'NON')
    if (announcement) {
      console.log('📊 Statut annonce:', announcement.status)
      console.log('🚚 Livraison existante:', announcement.delivery ? 'OUI' : 'NON')
      console.log('🎯 Matches existants:', announcement.matches.length)
    }

    if (!announcement) {
      console.log('❌ Annonce non trouvée')
      return NextResponse.json(
        { error: 'Annonce non trouvée' },
        { status: 404 }
      )
    }

    // Vérifier que l'annonce est active
    if (announcement.status !== 'ACTIVE') {
      console.log('❌ Annonce non active, statut:', announcement.status)
      return NextResponse.json(
        { error: 'Cette annonce n\'est plus disponible' },
        { status: 400 }
      )
    }

    // Vérifier que l'annonce n'a pas déjà une livraison en cours
    if (announcement.delivery) {
      if (announcement.delivery.delivererId === user.id) {
        console.log('❌ Livreur a déjà accepté cette livraison')
        return NextResponse.json(
          { error: 'Vous avez déjà accepté cette livraison' },
          { status: 400 }
        )
      }
      
      if (['ACCEPTED', 'IN_PROGRESS'].includes(announcement.delivery.status)) {
        console.log('❌ Livraison déjà acceptée par un autre livreur')
        return NextResponse.json(
          { error: 'Cette livraison a déjà été acceptée par un autre livreur' },
          { status: 400 }
        )
      }
    }

    // Vérifier que le livreur n'a pas déjà candidaté
    if (announcement.matches.length > 0) {
      console.log('❌ Livreur a déjà candidaté')
      return NextResponse.json(
        { error: 'Vous avez déjà candidaté pour cette livraison' },
        { status: 400 }
      )
    }

    // Récupérer le profil du livreur
    console.log('🔍 Recherche du profil livreur...')
    const deliverer = await db.deliverer.findUnique({
      where: { userId: user.id }
    })

    console.log('👤 Profil livreur trouvé:', deliverer ? 'OUI' : 'NON')
    if (deliverer) {
      console.log('📋 Statut validation:', deliverer.validationStatus)
    }

    if (!deliverer) {
      console.log('❌ Profil livreur non trouvé')
      return NextResponse.json(
        { error: 'Profil livreur non trouvé' },
        { status: 404 }
      )
    }

    // Vérifier que le livreur est validé (APPROVED ou VALIDATED)
    const validStatuses = ['APPROVED', 'VALIDATED', 'ACTIVE']
    if (!validStatuses.includes(deliverer.validationStatus)) {
      console.log('❌ Livreur non validé, statut:', deliverer.validationStatus)
      return NextResponse.json(
        { error: 'Votre compte doit être validé pour accepter des livraisons' },
        { status: 403 }
      )
    }

    console.log('✅ Toutes les validations passées, création de la livraison...')

    // Calculer les frais
    const basePrice = Number(announcement.basePrice)
    const finalPrice = Number(announcement.finalPrice || announcement.basePrice)
    const platformFee = Number(announcement.platformFee || 0)
    const delivererFee = finalPrice - platformFee

    // Créer la livraison
    const delivery = await db.delivery.create({
      data: {
        announcementId: announcementId,
        clientId: announcement.authorId,
        delivererId: user.id,
        status: 'ACCEPTED',
        trackingNumber: `TRK-${Date.now()}-${Math.random().toString(36).substr(2, 9).toUpperCase()}`,
        validationCode: Math.floor(100000 + Math.random() * 900000).toString(), // Code 6 chiffres
        price: finalPrice,
        delivererFee: delivererFee,
        platformFee: platformFee,
        pickupDate: validatedData.estimatedPickupTime ? new Date(validatedData.estimatedPickupTime) : null,
        deliveryDate: validatedData.estimatedDeliveryTime ? new Date(validatedData.estimatedDeliveryTime) : null
      }
    })

    // Mettre à jour le statut de l'annonce
    await db.announcement.update({
      where: { id: announcementId },
      data: {
        status: 'IN_PROGRESS',
        delivererId: user.id
      }
    })

    // Créer un historique de statut
    await db.deliveryStatusHistory.create({
      data: {
        deliveryId: delivery.id,
        status: 'ACCEPTED',
        comment: validatedData.notes || 'Livraison acceptée par le livreur',
        createdBy: user.id
      }
    })

    // Créer une notification pour le client
    await db.notification.create({
      data: {
        userId: announcement.authorId,
        type: 'DELIVERY',
        title: 'Livraison acceptée',
        message: `Votre livraison "${announcement.title}" a été acceptée par un livreur.`,
        data: {
          deliveryId: delivery.id,
          announcementId: announcementId,
          delivererId: user.id
        }
      }
    })

    // Mettre à jour les statistiques du livreur
    await db.deliverer.update({
      where: { userId: user.id },
      data: {
        totalDeliveries: {
          increment: 1
        }
      }
    })

    console.log('✅ Livraison créée avec succès:', delivery.id)

    // Retourner la réponse avec les détails de la livraison
    const result = {
      success: true,
      message: 'Livraison acceptée avec succès',
      delivery: {
        id: delivery.id,
        trackingNumber: delivery.trackingNumber,
        validationCode: delivery.validationCode,
        status: delivery.status,
        price: delivery.price,
        delivererFee: delivery.delivererFee,
        pickupDate: delivery.pickupDate?.toISOString(),
        deliveryDate: delivery.deliveryDate?.toISOString(),
        createdAt: delivery.createdAt.toISOString()
      },
      announcement: {
        id: announcement.id,
        title: announcement.title,
        pickupAddress: announcement.pickupAddress,
        deliveryAddress: announcement.deliveryAddress,
        status: 'IN_PROGRESS'
      },
      client: {
        id: announcement.author.id,
        name: announcement.author.profile 
          ? `${announcement.author.profile.firstName || ''} ${announcement.author.profile.lastName || ''}`.trim()
          : announcement.author.email,
        phone: announcement.author.profile?.phone
      }
    }

    return NextResponse.json(result, { status: 201 })

  } catch (error) {
    console.error('❌ Erreur acceptation opportunité:', error)
    
    // Si c'est une erreur de validation Zod
    if (error instanceof z.ZodError) {
      return NextResponse.json(
        { 
          error: 'Données invalides', 
          details: error.errors 
        },
        { status: 400 }
      )
    }
    
    // Si c'est une erreur d'authentification
    if (error instanceof Error && error.message?.includes('Accès refusé')) {
      return NextResponse.json(
        { error: error.message },
        { status: 403 }
      )
    }
    
    return NextResponse.json(
      { 
        error: 'Internal server error',
        details: error instanceof Error ? error.message : 'Unknown error'
      },
      { status: 500 }
    )
  }
} <|MERGE_RESOLUTION|>--- conflicted
+++ resolved
@@ -24,20 +24,6 @@
     console.log('✅ Livreur authentifié:', user.id)
     console.log('📦 Annonce à accepter:', announcementId)
 
-<<<<<<< HEAD
-    // Validation du body de la requête avec gestion des cas vides
-    let body = {}
-    try {
-      const contentLength = request.headers.get('content-length')
-      if (contentLength && parseInt(contentLength) > 0) {
-        body = await request.json()
-      }
-    } catch (error) {
-      // Si le parsing JSON échoue, on utilise un objet vide car tous les champs sont optionnels
-      console.log('⚠️ Parsing JSON échoué, utilisation d\'un objet vide:', error instanceof Error ? error.message : 'Unknown error')
-    }
-    
-=======
     // Validation du body de la requête (optionnel pour cette action)
     let body = {}
     try {
@@ -49,7 +35,6 @@
       // Si pas de JSON valide, utiliser un objet vide (acceptable pour cette action)
       body = {}
     }
->>>>>>> f40a708f
     console.log('📝 Body reçu:', body)
     
     const validatedData = acceptOpportunitySchema.parse(body)
