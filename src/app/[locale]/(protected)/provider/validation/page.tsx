--- conflicted
+++ resolved
@@ -255,7 +255,6 @@
 }
 
 export default function ProviderValidationPage() {
-<<<<<<< HEAD
   const t = useTranslations('provider.validation')
   const { user } = useAuth()
   const [activeTab, setActiveTab] = useState('overview')
@@ -266,12 +265,6 @@
     userId: user?.id
   })
   
-=======
-  const t = useTranslations("provider.validation");
-  const { user } = useAuth();
-  const [activeTab, setActiveTab] = useState("overview");
-
->>>>>>> 903aeb41
   const {
     validationStatus,
     isLoading,
@@ -297,14 +290,9 @@
 
   // Rafraîchir le statut au montage
   useEffect(() => {
-<<<<<<< HEAD
     console.log('🔄 useEffect: Calling refreshStatus')
     refreshStatus()
   }, [refreshStatus])
-=======
-    refreshStatus();
-  }, [refreshStatus]);
->>>>>>> 903aeb41
 
   // Debug: Enhanced refresh function
   const handleRefresh = () => {
@@ -346,7 +334,6 @@
           <h1 className="text-3xl font-bold">{t("title")}</h1>
           <p className="text-muted-foreground">{t("subtitle")}</p>
         </div>
-<<<<<<< HEAD
         <div className="flex gap-2">
           <Button 
             variant="outline" 
@@ -362,12 +349,6 @@
             {t('refresh')}
           </Button>
         </div>
-=======
-        <Button variant="outline" onClick={refreshStatus}>
-          <RefreshCw className="h-4 w-4 mr-2" />
-          {t("refresh")}
-        </Button>
->>>>>>> 903aeb41
       </div>
 
       {/* Barre de progression globale */}
@@ -441,17 +422,8 @@
         </Card>
       )}
 
-<<<<<<< HEAD
       <Tabs value={activeTab} onValueChange={setActiveTab} className="space-y-6">
         <TabsList className="grid w-full grid-cols-4">
-=======
-      <Tabs
-        value={activeTab}
-        onValueChange={setActiveTab}
-        className="space-y-6"
-      >
-        <TabsList className="grid w-full grid-cols-3">
->>>>>>> 903aeb41
           <TabsTrigger value="overview" className="flex items-center gap-2">
             <Shield className="h-4 w-4" />
             {t("tabs.overview")}
@@ -565,18 +537,12 @@
                       {currentStep.description}
                     </p>
                   </div>
-<<<<<<< HEAD
                   
                   {currentStep.id === 'documents' && (
                     <Button 
                       className="w-full"
                       onClick={() => window.location.href = '/fr/provider/validation/documents'}
                     >
-=======
-
-                  {currentStep.id === "documents" && (
-                    <Button className="w-full">
->>>>>>> 903aeb41
                       <Upload className="h-4 w-4 mr-2" />
                       {t("current.uploadDocuments")}
                     </Button>
