--- conflicted
+++ resolved
@@ -1,25 +1,15 @@
 import { Metadata } from 'next';
 import { getServerSession } from 'next-auth';
-import { redirect } from 'next/navigation';
+import { redirect, notFound } from 'next/navigation';
+import { authOptions } from '@/server/auth/next-auth';
 import { getTranslations } from 'next-intl/server';
-import { authOptions } from '@/server/auth';
 import DelivererDocumentUpload from '@/components/documents/deliverer-document-upload';
 import { UserStatus } from '@prisma/client';
-<<<<<<< HEAD
-import ForceVerificationUpdate from '@/components/deliverer/force-verification-update';
-import { db } from '@/server/db';
-import ForceVerifyDelivererButton from '@/components/deliverer/documents/force-verify-deliverer-button';
-=======
 import { PageProps, MetadataProps } from '@/types/next';
->>>>>>> eaabb52b
 
 type Props = {
-  params: {
-    locale: string;
-  };
-  searchParams: {
-    verification_required?: string;
-  };
+  params: { locale: string };
+  searchParams: { [key: string]: string | string[] | undefined };
 };
 
 export async function generateMetadata({ params }: Props): Promise<Metadata> {
@@ -55,28 +45,6 @@
   const verification_required = await Promise.resolve(searchParams.verification_required);
   const verificationRequired = verification_required === 'true';
 
-  // Récupérer les documents du livreur directement depuis la base de données
-  const documents = await db.document.findMany({
-    where: {
-      userId: session.user.id,
-    },
-  });
-
-  // Types de documents requis pour la vérification livreur
-  const requiredTypes = ['ID_CARD', 'DRIVING_LICENSE', 'VEHICLE_REGISTRATION'];
-
-  // Filtrer les documents vérifiés ET de type requis
-  const verifiedDocuments = documents.filter(
-    doc =>
-      (requiredTypes.includes(doc.type) || doc.type === 'SELFIE') &&
-      doc.verificationStatus === 'APPROVED'
-  );
-
-  // TEMPORAIRE: Vérifier si au moins 3 documents sont vérifiés
-  const hasVerifiedDocuments = verifiedDocuments.length >= 3 || session.user.isVerified;
-  const userIsNotVerified = !session.user.isVerified;
-  const shouldShowForceUpdate = hasVerifiedDocuments && userIsNotVerified;
-
   return (
     <div className="container mx-auto py-8 max-w-4xl">
       <div className="mb-8">
@@ -96,42 +64,6 @@
             <p>{t('pendingVerification.message')}</p>
           </div>
         )}
-
-        {/* Message d'information si moins de 3 documents vérifiés ET l'utilisateur n'est pas vérifié */}
-        {!hasVerifiedDocuments && (
-          <div className="bg-yellow-100 border-l-4 border-yellow-500 text-yellow-700 p-4 my-4 rounded">
-            <p className="font-bold">Documents manquants</p>
-            <p>
-              Vous devez avoir 3 documents vérifiés pour activer votre compte. Veuillez soumettre et
-              faire valider tous les documents requis.
-            </p>
-          </div>
-        )}
-
-        {/* Message si tous les documents sont soumis mais pas encore approuvés */}
-        {documents.length >= 3 && !hasVerifiedDocuments && (
-          <div className="bg-blue-100 border-l-4 border-blue-500 text-blue-700 p-4 my-4 rounded">
-            <p className="font-bold">Tous les documents soumis</p>
-            <p>
-              Tous vos documents ont été soumis pour vérification. Nous vous informerons lorsqu'ils
-              seront approuvés.
-            </p>
-          </div>
-        )}
-
-        {/* Bouton de mise à jour du statut uniquement si 3/3 */}
-        {shouldShowForceUpdate && <ForceVerificationUpdate />}
-
-        {documents.length >= 3 && session.user.status !== 'ACTIVE' && (
-          <div className="mt-4 p-4 bg-green-50 dark:bg-green-900/20 rounded-lg border border-green-200 dark:border-green-800">
-            <h3 className="text-lg font-semibold mb-2">Activation du compte</h3>
-            <p className="mb-4">
-              Tous vos documents ont été soumis. Si tous vos documents sont approuvés mais que votre
-              compte n'est pas encore actif, vous pouvez forcer la vérification manuellement.
-            </p>
-            <ForceVerifyDelivererButton />
-          </div>
-        )}
       </div>
 
       <DelivererDocumentUpload userId={session.user.id} locale={locale} />
