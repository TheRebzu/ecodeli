--- conflicted
+++ resolved
@@ -77,13 +77,10 @@
 
     checkCookies();
     
-<<<<<<< HEAD
-    // Supprimer l'appel automatique qui cause des boucles
-    // checkSessionStatus();
-  }, []);
-=======
-    // Vérifier l'état de la session
-    checkSessionStatus();
+    // Vérifier l'état de la session seulement si nécessaire
+    if (session?.user) {
+      checkSessionStatus();
+    }
   }, [session?.user]);
 
   // Traiter la synchronisation UNE SEULE FOIS au montage
@@ -104,7 +101,6 @@
       syncValidationStatus()
     }
   }, [session?.user?.id]) // Seulement l'ID de l'utilisateur comme dépendance
->>>>>>> 23ec1e6c
   
   // Fonction pour vérifier l'état de la session (uniquement si besoin)
   const checkSessionStatus = async () => {
@@ -148,14 +144,6 @@
     }
   };
 
-<<<<<<< HEAD
-  // Supprimer le sync automatique qui cause la boucle infinie
-  // useEffect(() => {
-  //   if (session?.user && shouldSync && !isValidating) {
-  //     syncValidationStatus()
-  //   }
-  // }, [session, shouldSync, isValidating])
-=======
   // Fonction pour récupérer les données utilisateur directement depuis la base de données
   const loadUserDataFromDb = async () => {
     if (isLoadingDbData) return;
@@ -204,7 +192,6 @@
       setIsLoadingDbData(false);
     }
   };
->>>>>>> 23ec1e6c
 
   // Ne synchroniser QUE si explicitement demandé
   const syncValidationStatus = async () => {
