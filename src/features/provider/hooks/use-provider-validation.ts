--- conflicted
+++ resolved
@@ -117,7 +117,6 @@
 
   // Charger le statut de validation
   const loadValidationStatus = useCallback(async () => {
-<<<<<<< HEAD
     if (!providerId) {
       console.log('❌ loadValidationStatus: No providerId provided')
       return
@@ -144,33 +143,12 @@
     } catch (err) {
       console.error('❌ loadValidationStatus: Error:', err)
       setError(err instanceof Error ? err.message : 'Erreur de chargement')
-=======
-    if (!providerId) return;
-
-    setIsLoading(true);
-    setError(null);
-
-    try {
-      const response = await fetch(
-        `/api/provider/validation/status?providerId=${providerId}`,
-      );
-
-      if (!response.ok) {
-        throw new Error("Erreur lors du chargement du statut");
-      }
-
-      const status = await response.json();
-      setValidationStatus(status);
-    } catch (err) {
-      setError(err instanceof Error ? err.message : "Erreur de chargement");
->>>>>>> 903aeb41
     } finally {
       setIsLoading(false);
     }
   }, [providerId]);
 
   // Charger les certifications requises
-<<<<<<< HEAD
   const loadRequiredCertifications = useCallback(async (specialties: string[]) => {
     console.log('🔄 loadRequiredCertifications: Starting with specialties:', specialties)
     setCertificationsLoading(true)
@@ -210,128 +188,6 @@
     setIsLoading(true)
     setError(null)
 
-    try {
-      const response = await fetch('/api/provider/validation/start', {
-        method: 'POST',
-        headers: {
-          'Content-Type': 'application/json'
-        },
-        body: JSON.stringify(data)
-      })
-
-      console.log('🔄 startValidation: Response status:', response.status)
-
-      if (!response.ok) {
-        const errorText = await response.text()
-        console.error('❌ startValidation: Response not ok:', errorText)
-        throw new Error('Erreur lors du démarrage de la validation')
-      }
-
-      const result = await response.json()
-      console.log('✅ startValidation: Success, result:', result)
-      
-      // Recharger le statut
-      await loadValidationStatus()
-      
-      // Charger les certifications requises
-      await loadRequiredCertifications(data.profile.specialties)
-
-    } catch (err) {
-      console.error('❌ startValidation: Error:', err)
-      setError(err instanceof Error ? err.message : 'Erreur de validation')
-    } finally {
-      setIsLoading(false)
-    }
-  }, [loadValidationStatus, loadRequiredCertifications])
-
-  // Rafraîchir le statut
-  const refreshStatus = useCallback(async () => {
-    console.log('🔄 refreshStatus: Called')
-    await loadValidationStatus()
-  }, [loadValidationStatus])
-
-  // Démarrer une certification
-  const startCertification = useCallback(async (certificationId: string) => {
-    if (!providerId) {
-      console.log('❌ startCertification: No providerId provided')
-      return
-    }
-
-    console.log('🔄 startCertification: Starting with providerId:', providerId, 'certificationId:', certificationId)
-    setIsLoading(true)
-    setError(null)
-
-    try {
-      const response = await fetch('/api/provider/certifications/start', {
-        method: 'POST',
-        headers: {
-          'Content-Type': 'application/json'
-        },
-        body: JSON.stringify({
-          providerId,
-          certificationId
-        })
-      })
-
-      console.log('🔄 startCertification: Response status:', response.status)
-
-      if (!response.ok) {
-        const errorText = await response.text()
-        console.error('❌ startCertification: Response not ok:', errorText)
-        throw new Error('Erreur lors du démarrage de la certification')
-      }
-
-      console.log('✅ startCertification: Success')
-      // Recharger le statut
-      await loadValidationStatus()
-
-    } catch (err) {
-      console.error('❌ startCertification: Error:', err)
-      setError(err instanceof Error ? err.message : 'Erreur de certification')
-    } finally {
-      setIsLoading(false)
-    }
-  }, [providerId, loadValidationStatus])
-=======
-  const loadRequiredCertifications = useCallback(
-    async (specialties: string[]) => {
-      setCertificationsLoading(true);
-      setError(null);
-
-      try {
-        const response = await fetch("/api/provider/certifications/required", {
-          method: "POST",
-          headers: {
-            "Content-Type": "application/json",
-          },
-          body: JSON.stringify({ specialties }),
-        });
-
-        if (!response.ok) {
-          throw new Error("Erreur lors du chargement des certifications");
-        }
-
-        const certifications = await response.json();
-        setRequiredCertifications(certifications);
-      } catch (err) {
-        setError(
-          err instanceof Error
-            ? err.message
-            : "Erreur de chargement des certifications",
-        );
-      } finally {
-        setCertificationsLoading(false);
-      }
-    },
-    [],
-  );
-
-  // Démarrer le processus de validation
-  const startValidation = useCallback(
-    async (data: ProviderValidationData) => {
-      setIsLoading(true);
-      setError(null);
-
       try {
         const response = await fetch("/api/provider/validation/start", {
           method: "POST",
@@ -341,38 +197,47 @@
           body: JSON.stringify(data),
         });
 
-        if (!response.ok) {
-          throw new Error("Erreur lors du démarrage de la validation");
-        }
-
-        const result = await response.json();
-
-        // Recharger le statut
-        await loadValidationStatus();
-
-        // Charger les certifications requises
-        await loadRequiredCertifications(data.specialties);
-      } catch (err) {
-        setError(err instanceof Error ? err.message : "Erreur de validation");
-      } finally {
-        setIsLoading(false);
-      }
-    },
-    [loadValidationStatus, loadRequiredCertifications],
-  );
+      console.log('🔄 startValidation: Response status:', response.status)
+
+      if (!response.ok) {
+        const errorText = await response.text()
+        console.error('❌ startValidation: Response not ok:', errorText)
+        throw new Error('Erreur lors du démarrage de la validation')
+      }
+
+      const result = await response.json()
+      console.log('✅ startValidation: Success, result:', result)
+      
+      // Recharger le statut
+      await loadValidationStatus()
+      
+      // Charger les certifications requises
+      await loadRequiredCertifications(data.profile.specialties)
+
+    } catch (err) {
+      console.error('❌ startValidation: Error:', err)
+      setError(err instanceof Error ? err.message : 'Erreur de validation')
+    } finally {
+      setIsLoading(false)
+    }
+  }, [loadValidationStatus, loadRequiredCertifications])
 
   // Rafraîchir le statut
   const refreshStatus = useCallback(async () => {
-    await loadValidationStatus();
-  }, [loadValidationStatus]);
+    console.log('🔄 refreshStatus: Called')
+    await loadValidationStatus()
+  }, [loadValidationStatus])
 
   // Démarrer une certification
-  const startCertification = useCallback(
-    async (certificationId: string) => {
-      if (!providerId) return;
-
-      setIsLoading(true);
-      setError(null);
+  const startCertification = useCallback(async (certificationId: string) => {
+    if (!providerId) {
+      console.log('❌ startCertification: No providerId provided')
+      return
+    }
+
+    console.log('🔄 startCertification: Starting with providerId:', providerId, 'certificationId:', certificationId)
+    setIsLoading(true)
+    setError(null)
 
       try {
         const response = await fetch("/api/provider/certifications/start", {
@@ -386,23 +251,25 @@
           }),
         });
 
-        if (!response.ok) {
-          throw new Error("Erreur lors du démarrage de la certification");
-        }
-
-        // Recharger le statut
-        await loadValidationStatus();
-      } catch (err) {
-        setError(
-          err instanceof Error ? err.message : "Erreur de certification",
-        );
-      } finally {
-        setIsLoading(false);
-      }
-    },
-    [providerId, loadValidationStatus],
-  );
->>>>>>> 903aeb41
+      console.log('🔄 startCertification: Response status:', response.status)
+
+      if (!response.ok) {
+        const errorText = await response.text()
+        console.error('❌ startCertification: Response not ok:', errorText)
+        throw new Error('Erreur lors du démarrage de la certification')
+      }
+
+      console.log('✅ startCertification: Success')
+      // Recharger le statut
+      await loadValidationStatus()
+
+    } catch (err) {
+      console.error('❌ startCertification: Error:', err)
+      setError(err instanceof Error ? err.message : 'Erreur de certification')
+    } finally {
+      setIsLoading(false)
+    }
+  }, [providerId, loadValidationStatus])
 
   // Compléter un module
   const completeModule = useCallback(
