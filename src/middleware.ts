--- conflicted
+++ resolved
@@ -44,15 +44,6 @@
   '/test',
 ];
 
-<<<<<<< HEAD
-// Chemins spéciaux pour les états utilisateur particuliers
-const specialStatusPaths = {
-  [UserStatus.SUSPENDED]: ['/account-suspended'],
-  [UserStatus.INACTIVE]: ['/account-inactive'],
-};
-
-=======
->>>>>>> a0282ffd
 // Définir les chemins accessibles en fonction du rôle
 const roleBasedPaths: Record<UserRole, string[]> = {
   CLIENT: ['/client'],
@@ -61,13 +52,12 @@
   PROVIDER: ['/provider'],
   ADMIN: ['/admin'],
 };
-<<<<<<< HEAD
 
 // Chemins autorisés même pour les utilisateurs non vérifiés
 const allowedNonVerifiedPaths: Record<UserRole, string[]> = {
-  DELIVERER: ['/deliverer/documents', '/api/upload', '/api/trpc/document', '/api/documents'], // Ajout des chemins API pour le téléchargement
-  MERCHANT: ['/merchant/documents', '/merchant/verification', '/merchant/profile', '/api/upload', '/api/trpc/document', '/api/documents'],
-  PROVIDER: ['/provider/documents', '/provider/verification', '/provider/profile', '/api/upload', '/api/trpc/document', '/api/documents'],
+  DELIVERER: ['/deliverer/documents', '/deliverer/profile', '/deliverer/settings'],
+  MERCHANT: ['/merchant/contract', '/merchant/profile', '/merchant/settings'],
+  PROVIDER: ['/provider/documents', '/provider/profile', '/provider/settings'],
   CLIENT: [], // Les clients n'ont pas besoin de vérification
   ADMIN: [], // Les admins n'ont pas besoin de vérification
 };
@@ -153,99 +143,6 @@
     // A ce stade, soit pathname contient une locale valide, soit c'est '/'
     // Si c'est '/', le comportement existant de la page.tsx gérera la redirection
 
-=======
-
-// Chemins autorisés même pour les utilisateurs non vérifiés
-const allowedNonVerifiedPaths: Record<UserRole, string[]> = {
-  DELIVERER: ['/deliverer/documents', '/deliverer/profile', '/deliverer/settings'],
-  MERCHANT: ['/merchant/contract', '/merchant/profile', '/merchant/settings'],
-  PROVIDER: ['/provider/documents', '/provider/profile', '/provider/settings'],
-  CLIENT: [], // Les clients n'ont pas besoin de vérification
-  ADMIN: [], // Les admins n'ont pas besoin de vérification
-};
-
-// Temporarily disable rate limiting until environment variables are configured
-/*
-// Configuration pour le rate limiting
-let authLimiter: Ratelimit | null = null;
-let apiLimiter: Ratelimit | null = null;
-
-// Créer les limiteurs de taux seulement si les variables d'environnement sont disponibles
-if (process.env.UPSTASH_REDIS_REST_URL && process.env.UPSTASH_REDIS_REST_TOKEN) {
-  try {
-    const redis = new Redis({
-      url: process.env.UPSTASH_REDIS_REST_URL,
-      token: process.env.UPSTASH_REDIS_REST_TOKEN,
-    });
-
-    // Configuration des limiteurs de taux différents selon le type de route
-    authLimiter = new Ratelimit({
-      redis,
-      limiter: Ratelimit.slidingWindow(10, '5 m'),  // 10 requêtes par 5 minutes
-      analytics: true,
-      prefix: 'ratelimit:auth',
-    });
-
-    apiLimiter = new Ratelimit({
-      redis,
-      limiter: Ratelimit.slidingWindow(60, '1 m'),  // 60 requêtes par minute
-      analytics: true,
-      prefix: 'ratelimit:api',
-    });
-  } catch (error) {
-    console.error('Failed to initialize Upstash Redis for rate limiting:', error);
-    // Continue without rate limiting
-  }
-}
-*/
-
-export async function middleware(request: NextRequest) {
-  try {
-    const { pathname } = request.nextUrl;
-
-    // Ignorer les fichiers statiques, API routes, et les ressources Next.js
-    if (
-      pathname.startsWith('/_next') ||
-      pathname.startsWith('/api') ||
-      pathname.startsWith('/static') ||
-      pathname.includes('.') // fichiers avec extensions
-    ) {
-      return NextResponse.next();
-    }
-
-    // Vérifier si le chemin est exactement /{locale}
-    const isLocaleRoot = VALID_LOCALES.some(locale => pathname === `/${locale}`);
-
-    // Si c'est la racine d'une locale, rediriger vers /{locale}/home
-    if (isLocaleRoot) {
-      const locale = pathname.slice(1); // Enlever le '/' initial
-      return NextResponse.redirect(new URL(`/${locale}/home`, request.url));
-    }
-
-    // Vérifier si le chemin contient une locale valide
-    const pathnameHasValidLocale = VALID_LOCALES.some(
-      locale => pathname === `/${locale}` || pathname.startsWith(`/${locale}/`)
-    );
-
-    // Si le chemin n'a pas de locale valide et n'est pas la racine, rediriger vers la locale par défaut
-    if (!pathnameHasValidLocale && pathname !== '/') {
-      // Extraire le premier segment du chemin (potentiellement une locale invalide)
-      const segments = pathname.split('/').filter(Boolean);
-      const firstSegment = segments[0];
-
-      // Construire le nouveau chemin avec la locale par défaut
-      // Si le premier segment est une "fausse locale" (comme 'login'), le réutiliser comme partie du chemin
-      const newPathname = firstSegment
-        ? `/${DEFAULT_LOCALE}/${segments.join('/')}`
-        : `/${DEFAULT_LOCALE}${pathname}`;
-
-      return NextResponse.redirect(new URL(newPathname, request.url));
-    }
-
-    // A ce stade, soit pathname contient une locale valide, soit c'est '/'
-    // Si c'est '/', le comportement existant de la page.tsx gérera la redirection
-
->>>>>>> a0282ffd
     // Extraire la locale du chemin ou utiliser la locale par défaut
     const locale =
       VALID_LOCALES.find(
@@ -284,42 +181,6 @@
     const isVerified = !!token.isVerified;
     const userStatus = (token.status as UserStatus) || UserStatus.ACTIVE;
 
-<<<<<<< HEAD
-    console.log(`Middleware - User ${token.email || token.id} - Role: ${userRole}, isVerified: ${isVerified}, Status: ${userStatus}, Path: ${pathname}`);
-
-    // Vérification du statut de l'utilisateur
-    if (userStatus === UserStatus.SUSPENDED) {
-      // Vérifier si l'utilisateur est déjà sur une page autorisée pour son statut
-      const isSpecialStatusPath = specialStatusPaths[UserStatus.SUSPENDED].some(
-        path => pathWithoutLocale === path || pathWithoutLocale.startsWith(`${path}/`)
-      );
-      
-      if (isSpecialStatusPath) {
-        // Laisser passer la requête si l'utilisateur est déjà sur la page account-suspended
-        return NextResponse.next();
-      }
-      
-      // Rediriger vers une page expliquant que le compte est suspendu
-      return NextResponse.redirect(new URL(`/${locale}/account-suspended`, request.url));
-    }
-
-    if (userStatus === UserStatus.INACTIVE) {
-      // Vérifier si l'utilisateur est déjà sur une page autorisée pour son statut
-      const isSpecialStatusPath = specialStatusPaths[UserStatus.INACTIVE].some(
-        path => pathWithoutLocale === path || pathWithoutLocale.startsWith(`${path}/`)
-      );
-      
-      if (isSpecialStatusPath) {
-        // Laisser passer la requête si l'utilisateur est déjà sur la page account-inactive
-        return NextResponse.next();
-      }
-      
-      // Rediriger vers une page expliquant que le compte est inactif
-      return NextResponse.redirect(new URL(`/${locale}/account-inactive`, request.url));
-    }
-
-=======
->>>>>>> a0282ffd
     // Vérifier si l'utilisateur a accès au chemin demandé en fonction de son rôle
     const hasRoleAccess = Object.entries(roleBasedPaths).some(([role, paths]) => {
       return (
@@ -334,8 +195,6 @@
       return NextResponse.redirect(new URL(dashboardPath, request.url));
     }
 
-<<<<<<< HEAD
-=======
     // Vérification du statut de l'utilisateur
     if (userStatus === UserStatus.SUSPENDED) {
       // Rediriger vers une page expliquant que le compte est suspendu
@@ -347,7 +206,6 @@
       return NextResponse.redirect(new URL(`/${locale}/account-inactive`, request.url));
     }
 
->>>>>>> a0282ffd
     // Pour les utilisateurs non vérifiés (hors clients et admins)
     if (
       userRole !== UserRole.CLIENT &&
@@ -360,12 +218,6 @@
         path => pathWithoutLocale === path || pathWithoutLocale.startsWith(`${path}/`)
       );
 
-<<<<<<< HEAD
-      console.log(`Middleware - Path Check - Role: ${userRole}, Path: ${pathWithoutLocale}, isAllowedPath: ${isAllowedPath}`);
-      console.log(`Allowed Paths for ${userRole}: ${JSON.stringify(allowedNonVerifiedPaths[userRole])}`);
-
-=======
->>>>>>> a0282ffd
       if (!isAllowedPath) {
         // Rediriger vers la page de vérification appropriée en fonction du rôle
         let verificationPath;
@@ -374,11 +226,7 @@
             verificationPath = `/${locale}/deliverer/documents`;
             break;
           case UserRole.MERCHANT:
-<<<<<<< HEAD
-            verificationPath = `/${locale}/merchant/documents`;
-=======
             verificationPath = `/${locale}/merchant/contract`;
->>>>>>> a0282ffd
             break;
           case UserRole.PROVIDER:
             verificationPath = `/${locale}/provider/documents`;
@@ -386,21 +234,11 @@
           default:
             verificationPath = `/${locale}/login`;
         }
-<<<<<<< HEAD
-        
-        // Ajouter un paramètre pour indiquer qu'une vérification automatique est requise
-        const redirectUrl = new URL(verificationPath, request.url);
-        redirectUrl.searchParams.set('verification_required', 'true');
-        redirectUrl.searchParams.set('auto_check', 'true');
-
-        console.log(`Middleware - Redirecting to verification path: ${verificationPath}`);
-=======
 
         // Ajouter un message indiquant que la vérification est nécessaire
         const redirectUrl = new URL(verificationPath, request.url);
         redirectUrl.searchParams.set('verification_required', 'true');
 
->>>>>>> a0282ffd
         return NextResponse.redirect(redirectUrl);
       }
     }
@@ -501,11 +339,5 @@
 
 // Configuration du middleware pour qu'il s'exécute sur toutes les routes pertinentes
 export const config = {
-<<<<<<< HEAD
-  matcher: [
-    '/((?!api/trpc|api/documents|api/upload|_next/static|_next/image|favicon.ico|robots.txt|sitemap.xml).*)',
-  ],
-=======
   matcher: ['/((?!api|_next/static|_next/image|favicon.ico|robots.txt|sitemap.xml).*)'],
->>>>>>> a0282ffd
 };