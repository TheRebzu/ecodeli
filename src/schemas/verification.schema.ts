import { z } from 'zod';
import { DocumentType, VerificationStatus } from '@prisma/client';

/**
 * Enum pour les raisons de rejet (non disponible dans prisma client)
 */
export enum RejectionReason {
  UNREADABLE = 'UNREADABLE',
  EXPIRED = 'EXPIRED',
  INCOMPLETE = 'INCOMPLETE',
  FAKE = 'FAKE',
  WRONG_TYPE = 'WRONG_TYPE',
  LOW_QUALITY = 'LOW_QUALITY',
  INFORMATION_MISMATCH = 'INFORMATION_MISMATCH',
  OTHER = 'OTHER',
}

/**
 * Type pour le type de vérification
 */
export const verificationType = z.enum(['MERCHANT', 'PROVIDER']);
export type VerificationType = z.infer<typeof verificationType>;

/**
 * Schéma pour la soumission de document
 */
export const documentSubmissionSchema = z.object({
  userId: z.string({
    required_error: "L'ID de l'utilisateur est requis",
  }),
  documentType: z.nativeEnum(DocumentType, {
    required_error: 'Le type de document est requis',
  }),
  documentUrl: z.string({
    required_error: "L'URL du document est requise",
  }),
  documentId: z.string().optional(),
});

export type DocumentSubmissionInput = z.infer<typeof documentSubmissionSchema>;

/**
 * Schéma pour la soumission de vérification
 */
export const verificationSubmissionSchema = z.object({
  userId: z.string({
    required_error: "L'ID de l'utilisateur est requis",
  }),
  type: verificationType,
  documents: z.array(z.string()).min(1, 'Au moins un document est requis'),
});

export type VerificationSubmissionInput = z.infer<typeof verificationSubmissionSchema>;

/**
 * Schéma pour un document
 */
export const documentSchema = z.object({
  id: z.string(),
  type: z.nativeEnum(DocumentType),
  fileUrl: z.string(),
  fileName: z.string(),
  mimeType: z.string(),
  status: z.nativeEnum(VerificationStatus).optional(),
  createdAt: z.date(),
});

export type DocumentSchemaType = z.infer<typeof documentSchema>;

/**
 * Schéma pour la vérification de compte par un administrateur
 */
export const accountVerificationSchema = z.object({
  profileId: z.string({
    required_error: "L'ID du profil est requis",
  }),
  approved: z.boolean({
    required_error: 'Veuillez indiquer si le compte est approuvé ou rejeté',
  }),
  notes: z.string().optional(),
});

export type AccountVerificationSchemaType = z.infer<typeof accountVerificationSchema>;

/**
 * Schéma pour la vérification d'un document par un administrateur
 */
export const documentVerificationSchema = z.object({
  documentId: z.string({
    required_error: "L'ID du document est requis",
  }),
  status: z.enum(['APPROVED', 'REJECTED'], {
    required_error: 'Veuillez indiquer si le document est approuvé ou rejeté',
  }),
  notes: z.string().optional(),
});

export type DocumentVerificationSchemaType = z.infer<typeof documentVerificationSchema>;

/**
 * Schéma pour la soumission de document pour vérification
 */
export const documentUploadSchema = z.object({
  type: z.nativeEnum(DocumentType, {
    required_error: 'Le type de document est requis',
    invalid_type_error: 'Type de document invalide'
  }),
  file: z.any(), // Représente un fichier uploadé
  notes: z.string().optional(),
  expiryDate: z.date().optional(),
});

export type DocumentUploadInput = z.infer<typeof documentUploadSchema>;

/**
 * Schéma pour la soumission de vérification d'un merchant
 */
export const merchantVerificationSubmitSchema = z.object({
  merchantId: z.string({
    required_error: "L'ID du commerçant est requis",
  }),
  businessDocuments: z.array(z.string()).min(1, 'Au moins un document d\'entreprise est requis'),
  identityDocuments: z.array(z.string()).min(1, 'Au moins un document d\'identité est requis'),
  addressDocuments: z.array(z.string()).min(1, 'Au moins un justificatif d\'adresse est requis'),
  notes: z.string().optional(),
});

export type MerchantVerificationSubmitInput = z.infer<typeof merchantVerificationSubmitSchema>;

/**
 * Schéma pour la soumission de vérification d'un provider
 */
export const providerVerificationSubmitSchema = z.object({
  providerId: z.string({
    required_error: "L'ID du prestataire est requis",
  }),
  identityDocuments: z.array(z.string()).min(1, 'Au moins un document d\'identité est requis'),
  qualificationDocs: z.array(z.string()).min(1, 'Au moins un document de qualification est requis'),
  insuranceDocs: z.array(z.string()).min(1, 'Au moins un document d\'assurance est requis'),
  addressDocuments: z.array(z.string()).min(1, 'Au moins un justificatif d\'adresse est requis'),
  notes: z.string().optional(),
});

export type ProviderVerificationSubmitInput = z.infer<typeof providerVerificationSubmitSchema>;

// Type pour le contexte du schéma de traitement de vérification
<<<<<<< HEAD
<<<<<<< HEAD
type _VerificationProcessContext = {
=======
type VerificationProcessContext = {
>>>>>>> amine
=======
type VerificationProcessContext = {

>>>>>>> 39899a50
  status: VerificationStatus;
};

/**
 * Schéma pour le traitement de vérification par un admin
 */
export const verificationProcessSchema = z.object({
  verificationId: z.string({
    required_error: "L'ID de la vérification est requis",
  }),
  status: z.nativeEnum(VerificationStatus, {
    required_error: 'Le statut est requis',
    invalid_type_error: 'Statut invalide'
  }),
  notes: z.string().optional(),
  rejectionReason: z.nativeEnum(RejectionReason).optional(),
}).refine(
  (data) => {
    // Si le statut est REJECTED, rejectionReason doit être fourni
    if (data.status === 'REJECTED' && !data.rejectionReason) {
      return false;
    }
    return true;
  },
  {
    message: 'Une raison est requise en cas de rejet',
    path: ['rejectionReason'],
  }
);

export type VerificationProcessInput = z.infer<typeof verificationProcessSchema>;

/**
 * Schéma pour les filtres de requête de liste des vérifications
 */
export const verificationListFiltersSchema = z.object({
  status: z.nativeEnum(VerificationStatus).optional(),
  type: z.enum(['MERCHANT', 'PROVIDER']).optional(),
  fromDate: z.date().optional(),
  toDate: z.date().optional(),
  search: z.string().optional(),
  limit: z.number().int().min(1).max(100).default(20),
  page: z.number().int().min(1).default(1),
});

export type VerificationListFiltersInput = z.infer<typeof verificationListFiltersSchema>;

/**
 * Schéma pour la requête de détail d'une vérification
 */
export const verificationDetailSchema = z.object({
  id: z.string({
    required_error: "L'ID de la vérification est requis",
  }),
});

export type VerificationDetailInput = z.infer<typeof verificationDetailSchema>;<|MERGE_RESOLUTION|>--- conflicted
+++ resolved
@@ -144,16 +144,8 @@
 export type ProviderVerificationSubmitInput = z.infer<typeof providerVerificationSubmitSchema>;
 
 // Type pour le contexte du schéma de traitement de vérification
-<<<<<<< HEAD
-<<<<<<< HEAD
-type _VerificationProcessContext = {
-=======
 type VerificationProcessContext = {
->>>>>>> amine
-=======
-type VerificationProcessContext = {
-
->>>>>>> 39899a50
+
   status: VerificationStatus;
 };
 
