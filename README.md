This is a [Next.js](https://nextjs.org) project bootstrapped with [`create-next-app`](https://nextjs.org/docs/app/api-reference/cli/create-next-app).

## Getting Started

First, run the development server:

```bash
npm run dev
# or
yarn dev
# or
pnpm dev
# or
bun dev
```

Open [http://localhost:3000](http://localhost:3000) with your browser to see the result.

You can start editing the page by modifying `app/page.tsx`. The page auto-updates as you edit the file.

This project uses [`next/font`](https://nextjs.org/docs/app/building-your-application/optimizing/fonts) to automatically optimize and load [Geist](https://vercel.com/font), a new font family for Vercel.

## Learn More

To learn more about Next.js, take a look at the following resources:

- [Next.js Documentation](https://nextjs.org/docs) - learn about Next.js features and API.
- [Learn Next.js](https://nextjs.org/learn) - an interactive Next.js tutorial.

You can check out [the Next.js GitHub repository](https://github.com/vercel/next.js) - your feedback and contributions are welcome!

## Deploy on Vercel

The easiest way to deploy your Next.js app is to use the [Vercel Platform](https://vercel.com/new?utm_medium=default-template&filter=next.js&utm_source=create-next-app&utm_campaign=create-next-app-readme) from the creators of Next.js.

Check out our [Next.js deployment documentation](https://nextjs.org/docs/app/building-your-application/deploying) for more details.

## Fonctionnalités

### Authentification

L'application EcoDeli dispose d'un système d'authentification complet avec les fonctionnalités suivantes:

#### Modèle de données

- Utilisateurs avec différents rôles (Client, Marchand, Livreur, Prestataire, Admin)
- Profils spécifiques par rôle
- Jetons de vérification d'email et de réinitialisation de mot de passe
- Support pour l'authentification à deux facteurs (2FA)

#### API et backend

- Service d'authentification avec fonctions pour:

  - Inscription utilisateur par rôle
  - Connexion et déconnexion
  - Vérification d'email
  - Réinitialisation de mot de passe
  - Gestion de l'authentification à deux facteurs

- Router tRPC exposant toutes les fonctionnalités d'authentification
- Validation des données avec Zod
- Protection des routes par middleware

#### Frontend

- Hooks React pour la gestion de l'état d'authentification
- Formulaires d'inscription spécifiques par type d'utilisateur
- Composants pour la connexion, vérification d'email, réinitialisation de mot de passe
- Interface pour la gestion de l'authentification à deux facteurs

#### Tests

- Tests unitaires pour les schémas de validation
- Tests unitaires pour le service d'authentification
- Tests d'intégration à venir

#### Comment utiliser

1. **Inscription**: Les utilisateurs peuvent s'inscrire en tant que client, marchand, livreur ou prestataire
2. **Vérification**: Un email de vérification est envoyé pour confirmer l'adresse email
3. **Connexion**: Les utilisateurs peuvent se connecter avec leur email et mot de passe
4. **Sécurité**: Support pour l'authentification à deux facteurs via TOTP (Google Authenticator, etc.)
5. **Récupération**: Possibilité de réinitialiser le mot de passe en cas d'oubli

#### À venir

- Support pour l'authentification via des fournisseurs sociaux (Google, Facebook, etc.)
- Amélioration de la gestion des permissions par rôle
<<<<<<< HEAD
- Journalisation des activités d'authentification

## Internationalisation

EcoDeli utilise [next-intl](https://next-intl-docs.vercel.app/) pour la gestion des traductions.

### Script d'automatisation des traductions

Un script d'automatisation des traductions est disponible pour faciliter la gestion des chaînes à traduire. Ce script analyse le code source pour trouver les chaînes hardcodées, les extrait dans des fichiers de messages structurés et facilite leur traduction.

#### Commandes disponibles

```bash
# Analyser uniquement (mode dry-run)
pnpm run translate:analyze

# Extraire les traductions et mettre à jour les fichiers de messages
pnpm run translate:extract

# Processus complet avec sauvegarde
pnpm run translate:all --backup

# Vérifier l'état des traductions sans modification
pnpm run translate:check

# Générer un rapport détaillé
pnpm run translate:report
```

#### Options supplémentaires

- `--dry-run` : Exécuter sans modifier les fichiers (simulation)
- `--backup` : Créer une sauvegarde avant toute modification
- `--source-lang <lang>` : Spécifier la langue source (défaut: en)
- `--target-langs <langs>` : Spécifier les langues cibles (séparées par des virgules, défaut: fr)

#### Exemple d'utilisation

```bash
# Extraire les traductions pour anglais et français
pnpm run translate:extract --source-lang en --target-langs fr,es,de

# Analyser avec sauvegarde
pnpm run translate:analyze --backup
```

#### Structure des fichiers de traduction

Les fichiers de traduction sont générés dans `src/messages/` avec une structure hiérarchique basée sur les modules et composants de l'application. Exemple:

```json
{
  "common": {
    "buttons": {
      "save": "Save",
      "cancel": "Cancel"
    }
  },
  "auth": {
    "login": {
      "title": "Log in to your account",
      "emailLabel": "Email address"
    }
  }
}
```

Cette structure permet une organisation claire et facilite la maintenance des traductions au fur et à mesure que l'application évolue.

## Structure du schéma Prisma

Le schéma Prisma du projet est organisé de manière modulaire pour faciliter la maintenance et la lisibilité. Les modèles sont regroupés par domaine fonctionnel dans des fichiers séparés.

### Organisation des schémas

```
prisma/
├── schema.prisma              # Schéma principal (généré par fusion)
├── schemas/                   # Fragments de schéma par domaine
│   ├── shared/                # Éléments partagés entre domaines
│   │   ├── enums.prisma       # Énumérations
│   │   └── types.prisma       # Types communs
│   ├── users/                 # Domaine utilisateurs
│   │   ├── user.prisma        # Modèle User principal
│   │   ├── auth.prisma        # Modèles d'authentification
│   │   ├── profile.prisma     # Profils par type d'utilisateur
│   │   ├── verification.prisma # Vérification et documents
│   │   ├── notification.prisma # Notifications utilisateur 
│   │   └── contract.prisma    # Contrats marchands
│   ├── deliveries/            # Domaine livraisons
│   │   ├── announcement.prisma # Annonces de livraison
│   │   ├── deliveries.prisma  # Livraisons et suivi
│   │   ├── addresses.prisma   # Adresses de livraison
│   │   └── application.prisma # Candidatures de livreurs
│   ├── storage/               # Domaine stockage
│   │   ├── warehouse.prisma   # Entrepôts
│   │   ├── box.prisma         # Boxes de stockage
│   │   └── reservation.prisma # Réservations
│   ├── services/              # Domaine services
│   │   ├── service.prisma     # Services proposés
│   │   ├── booking.prisma     # Réservations de services
│   │   └── provider.prisma    # Disponibilités prestataires
│   └── financial/             # Domaine financier
│       ├── payment.prisma     # Paiements
│       ├── wallet.prisma      # Portefeuilles électroniques
│       ├── invoice.prisma     # Factures
│       ├── subscription.prisma # Abonnements
│       ├── commission.prisma  # Commissions et rapports
│       └── financial_task.prisma # Tâches financières
```

### Utilisation du schéma fragmenté

1. Pour modifier un modèle, éditez le fichier correspondant dans `prisma/schemas/`
2. Exécutez `pnpm prisma:merge` pour fusionner les fragments en un seul schéma
3. Validez le schéma avec `pnpm prisma:validate`
4. Générez le client Prisma avec `pnpm prisma:generate`

### Relations inter-domaines

Les relations entre modèles de différents domaines sont maintenues dans leurs définitions respectives. Par exemple, un `User` a une relation avec `Wallet` dans le modèle `User`, et inversement dans le modèle `Wallet`.

**Note importante:** Ne modifiez jamais directement `schema.prisma`, car il est généré automatiquement à partir des fragments.
=======
- Journalisation des activités d'authentification
>>>>>>> a0282ffd
<|MERGE_RESOLUTION|>--- conflicted
+++ resolved
@@ -87,130 +87,4 @@
 
 - Support pour l'authentification via des fournisseurs sociaux (Google, Facebook, etc.)
 - Amélioration de la gestion des permissions par rôle
-<<<<<<< HEAD
-- Journalisation des activités d'authentification
-
-## Internationalisation
-
-EcoDeli utilise [next-intl](https://next-intl-docs.vercel.app/) pour la gestion des traductions.
-
-### Script d'automatisation des traductions
-
-Un script d'automatisation des traductions est disponible pour faciliter la gestion des chaînes à traduire. Ce script analyse le code source pour trouver les chaînes hardcodées, les extrait dans des fichiers de messages structurés et facilite leur traduction.
-
-#### Commandes disponibles
-
-```bash
-# Analyser uniquement (mode dry-run)
-pnpm run translate:analyze
-
-# Extraire les traductions et mettre à jour les fichiers de messages
-pnpm run translate:extract
-
-# Processus complet avec sauvegarde
-pnpm run translate:all --backup
-
-# Vérifier l'état des traductions sans modification
-pnpm run translate:check
-
-# Générer un rapport détaillé
-pnpm run translate:report
-```
-
-#### Options supplémentaires
-
-- `--dry-run` : Exécuter sans modifier les fichiers (simulation)
-- `--backup` : Créer une sauvegarde avant toute modification
-- `--source-lang <lang>` : Spécifier la langue source (défaut: en)
-- `--target-langs <langs>` : Spécifier les langues cibles (séparées par des virgules, défaut: fr)
-
-#### Exemple d'utilisation
-
-```bash
-# Extraire les traductions pour anglais et français
-pnpm run translate:extract --source-lang en --target-langs fr,es,de
-
-# Analyser avec sauvegarde
-pnpm run translate:analyze --backup
-```
-
-#### Structure des fichiers de traduction
-
-Les fichiers de traduction sont générés dans `src/messages/` avec une structure hiérarchique basée sur les modules et composants de l'application. Exemple:
-
-```json
-{
-  "common": {
-    "buttons": {
-      "save": "Save",
-      "cancel": "Cancel"
-    }
-  },
-  "auth": {
-    "login": {
-      "title": "Log in to your account",
-      "emailLabel": "Email address"
-    }
-  }
-}
-```
-
-Cette structure permet une organisation claire et facilite la maintenance des traductions au fur et à mesure que l'application évolue.
-
-## Structure du schéma Prisma
-
-Le schéma Prisma du projet est organisé de manière modulaire pour faciliter la maintenance et la lisibilité. Les modèles sont regroupés par domaine fonctionnel dans des fichiers séparés.
-
-### Organisation des schémas
-
-```
-prisma/
-├── schema.prisma              # Schéma principal (généré par fusion)
-├── schemas/                   # Fragments de schéma par domaine
-│   ├── shared/                # Éléments partagés entre domaines
-│   │   ├── enums.prisma       # Énumérations
-│   │   └── types.prisma       # Types communs
-│   ├── users/                 # Domaine utilisateurs
-│   │   ├── user.prisma        # Modèle User principal
-│   │   ├── auth.prisma        # Modèles d'authentification
-│   │   ├── profile.prisma     # Profils par type d'utilisateur
-│   │   ├── verification.prisma # Vérification et documents
-│   │   ├── notification.prisma # Notifications utilisateur 
-│   │   └── contract.prisma    # Contrats marchands
-│   ├── deliveries/            # Domaine livraisons
-│   │   ├── announcement.prisma # Annonces de livraison
-│   │   ├── deliveries.prisma  # Livraisons et suivi
-│   │   ├── addresses.prisma   # Adresses de livraison
-│   │   └── application.prisma # Candidatures de livreurs
-│   ├── storage/               # Domaine stockage
-│   │   ├── warehouse.prisma   # Entrepôts
-│   │   ├── box.prisma         # Boxes de stockage
-│   │   └── reservation.prisma # Réservations
-│   ├── services/              # Domaine services
-│   │   ├── service.prisma     # Services proposés
-│   │   ├── booking.prisma     # Réservations de services
-│   │   └── provider.prisma    # Disponibilités prestataires
-│   └── financial/             # Domaine financier
-│       ├── payment.prisma     # Paiements
-│       ├── wallet.prisma      # Portefeuilles électroniques
-│       ├── invoice.prisma     # Factures
-│       ├── subscription.prisma # Abonnements
-│       ├── commission.prisma  # Commissions et rapports
-│       └── financial_task.prisma # Tâches financières
-```
-
-### Utilisation du schéma fragmenté
-
-1. Pour modifier un modèle, éditez le fichier correspondant dans `prisma/schemas/`
-2. Exécutez `pnpm prisma:merge` pour fusionner les fragments en un seul schéma
-3. Validez le schéma avec `pnpm prisma:validate`
-4. Générez le client Prisma avec `pnpm prisma:generate`
-
-### Relations inter-domaines
-
-Les relations entre modèles de différents domaines sont maintenues dans leurs définitions respectives. Par exemple, un `User` a une relation avec `Wallet` dans le modèle `User`, et inversement dans le modèle `Wallet`.
-
-**Note importante:** Ne modifiez jamais directement `schema.prisma`, car il est généré automatiquement à partir des fragments.
-=======
-- Journalisation des activités d'authentification
->>>>>>> a0282ffd
+- Journalisation des activités d'authentification