{
  "name": "ecodeli",
  "version": "0.1.0",
  "private": true,
  "scripts": {
    "dev": "next dev --turbopack",
    "build": "next build",
    "start": "next start",
    "lint": "next lint",
    "analyze": "cross-env ANALYZE=true next build",
    "typecheck": "tsc --noEmit",
    "test": "vitest run",
    "test:watch": "vitest",
    "test:ui": "vitest --ui",
    "test:e2e": "playwright test",
    "prisma:generate": "prisma generate",
    "prisma:migrate": "prisma migrate dev",
    "prisma:migrate:prod": "prisma migrate deploy",
    "prisma:seed": "npx tsx prisma/seed.ts",
    "prisma:seed:all": "npx tsx prisma/seeds/run-all-seeds.ts",
    "prisma:validate": "prisma validate",
    "prisma:format": "prisma format",
    "prisma:studio": "prisma studio",
    "prisma:reset": "prisma migrate reset --force",
    "prisma:merge": "npx tsx scripts/prisma/merge-schemas.ts",
    "db:reset": "prisma migrate reset --force",
    "format": "prettier --write .",
    "prepare": "husky",
    "lint-staged": "lint-staged",
    "build:scripts": "tsc -p tsconfig.scripts.json",
    "extract:labels": "npx tsx scripts/i18n/run-extraction.ts",
    "extract:labels:check": "npx tsx scripts/i18n/run-extraction.ts --check",
    "extract:labels:verbose": "npx tsx scripts/i18n/run-extraction.ts --verbose",
    "generate:translations": "npx tsx scripts/i18n/run-generation.ts",
    "generate:lang": "npx tsx scripts/i18n/run-generation.ts",
    "i18n:extract": "npx tsx scripts/i18n/run-extraction.ts",
    "i18n:generate": "npx tsx scripts/i18n/run-generation.ts",
    "i18n:validate": "npx tsx scripts/i18n/run-validation.ts",
    "i18n:check": "npx tsx scripts/i18n/run-validation.ts",
    "i18n:clean": "npx tsx scripts/i18n/clean-translations.ts",
    "i18n:ci": "npx tsx scripts/i18n/ci-check.ts",
    "i18n:full": "npx tsx scripts/i18n/run-workflow.ts",
    "i18n:report": "npx tsx scripts/i18n/run-validation.ts --report",
    "i18n:add-language": "npx tsx scripts/i18n/add-language.ts",
    "i18n:fix": "npx tsx scripts/i18n/utils/fix-localization-issues.ts",
    "i18n:auto": "npx tsx scripts/i18n/run-workflow.ts --verbose",
    "docker:dev": "cd docker && docker-compose up -d",
    "docker:dev:build": "cd docker && docker-compose up -d --build",
    "docker:dev:down": "cd docker && docker-compose down",
    "docker:dev:logs": "cd docker && docker-compose logs -f",
    "docker:prod": "cd docker && docker-compose -f docker-compose.prod.yml up -d",
    "docker:prod:build": "cd docker && docker-compose -f docker-compose.prod.yml up -d --build",
    "docker:prod:down": "cd docker && docker-compose -f docker-compose.prod.yml down",
    "docker:backup": "docker exec ecodeli-backup /scripts/run-backup.sh",
    "docker:clean": "cd docker && docker-compose down -v && docker-compose -f docker-compose.prod.yml down -v",
    "db:schema:build": "tsx scripts/prisma/merge-schemas.ts",
    "db:schema:validate": "tsx scripts/prisma/validate-prisma-schema.ts",
    "db:generate": "prisma generate",
    "db:migrate:dev": "prisma migrate dev",
    "db:migrate:deploy": "prisma migrate deploy",
    "db:studio": "prisma studio",
    "db:users:edit": "code prisma/schemas/users/ && npm run db:schema:build",
    "db:deliveries:edit": "code prisma/schemas/deliveries/ && npm run db:schema:build",
    "db:services:edit": "code prisma/schemas/services/ && npm run db:schema:build",
    "db:storage:edit": "code prisma/schemas/storage/ && npm run db:schema:build",
    "db:payments:edit": "code prisma/schemas/payments/ && npm run db:schema:build",
    "db:billing:edit": "code prisma/schemas/billing/ && npm run db:schema:build",
    "db:admin:edit": "code prisma/schemas/admin/ && npm run db:schema:build",
    "prisma:migrate-to-fragmented": "tsx scripts/prisma/migrate-to-fragmented-schema.ts",
    "prisma:rollback-fragmentation": "tsx scripts/prisma/rollback-fragmentation.ts",
    "test:schema-fragmentation": "vitest run tests/schemas/fragmentation.test.ts"
  },
  "dependencies": {
    "@auth/prisma-adapter": "^2.9.1",
    "@fullcalendar/core": "^6.1.17",
    "@fullcalendar/daygrid": "^6.1.17",
    "@fullcalendar/interaction": "^6.1.17",
    "@fullcalendar/react": "^6.1.17",
    "@google/generative-ai": "^0.24.1",
    "@hookform/resolvers": "^5.0.1",
    "@radix-ui/react-accordion": "^1.2.10",
    "@radix-ui/react-alert-dialog": "^1.1.13",
    "@radix-ui/react-aspect-ratio": "^1.1.6",
    "@radix-ui/react-avatar": "^1.1.9",
    "@radix-ui/react-checkbox": "^1.3.1",
    "@radix-ui/react-collapsible": "^1.1.10",
    "@radix-ui/react-context-menu": "^2.2.14",
    "@radix-ui/react-dialog": "^1.1.13",
    "@radix-ui/react-dropdown-menu": "^2.1.14",
    "@radix-ui/react-hover-card": "^1.1.13",
    "@radix-ui/react-label": "^2.1.6",
    "@radix-ui/react-menubar": "^1.1.14",
    "@radix-ui/react-navigation-menu": "^1.2.12",
    "@radix-ui/react-popover": "^1.1.13",
    "@radix-ui/react-progress": "^1.1.6",
    "@radix-ui/react-radio-group": "^1.3.6",
    "@radix-ui/react-scroll-area": "^1.2.8",
    "@radix-ui/react-select": "^2.2.4",
    "@radix-ui/react-separator": "^1.1.6",
    "@radix-ui/react-slider": "^1.3.4",
    "@radix-ui/react-slot": "^1.2.2",
    "@radix-ui/react-switch": "^1.2.4",
    "@radix-ui/react-tabs": "^1.1.11",
    "@radix-ui/react-toast": "^1.2.13",
    "@radix-ui/react-toggle": "^1.1.8",
    "@radix-ui/react-toggle-group": "^1.1.9",
    "@radix-ui/react-tooltip": "^1.2.6",
    "@react-google-maps/api": "^2.20.6",
    "@simplewebauthn/browser": "^13.1.0",
    "@stripe/react-stripe-js": "^3.7.0",
    "@stripe/stripe-js": "^7.3.0",
    "@tanstack/react-query": "^5.76.1",
    "@tanstack/react-query-devtools": "^5.76.1",
    "@tanstack/react-virtual": "^3.13.8",
<<<<<<< HEAD
=======
    "@tremor/react": "^3.18.7",
>>>>>>> 0ccf12e2
    "@trpc/client": "^11.1.2",
    "@trpc/next": "^11.1.2",
    "@trpc/react-query": "^11.1.2",
    "@trpc/server": "^11.1.2",
    "@types/bcryptjs": "^3.0.0",
    "@types/lodash": "^4.17.16",
    "@types/uuid": "^10.0.0",
    "@upstash/ratelimit": "^2.0.5",
    "@upstash/redis": "^1.34.9",
    "bcrypt": "^6.0.0",
    "bcryptjs": "^3.0.2",
    "class-variance-authority": "^0.7.1",
    "cloudinary": "^2.6.1",
    "cmdk": "^1.1.1",
    "commander": "^13.1.0",
    "d3": "^7.9.0",
    "date-fns": "^4.1.0",
    "email-templates": "^12.0.2",
    "embla-carousel-react": "^8.6.0",
<<<<<<< HEAD
    "form-data": "^4.0.2",
    "framer-motion": "^12.11.4",
=======
    "framer-motion": "^12.12.1",
    "fs": "0.0.1-security",
    "geist": "^1.4.2",
>>>>>>> 0ccf12e2
    "helmet": "^8.1.0",
    "input-otp": "^1.4.2",
    "install": "^0.13.0",
    "iron-session": "^8.0.4",
    "json5": "^2.2.3",
    "jsonwebtoken": "^9.0.2",
    "leaflet": "^1.9.4",
<<<<<<< HEAD
    "lucide-react": "^0.510.0",
    "mailgun.js": "^12.0.1",
=======
    "lightningcss": "^1.30.1",
    "lodash": "^4.17.21",
    "lucide-react": "^0.511.0",
>>>>>>> 0ccf12e2
    "multer": "1.4.5-lts.2",
    "nanoid": "^5.1.5",
    "next": "^15.3.2",
    "next-auth": "^4.24.11",
    "next-intl": "4.1.0",
    "next-seo": "^6.6.0",
    "nodemailer": "^7.0.3",
    "nuqs": "^2.4.3",
    "otplib": "^12.0.1",
<<<<<<< HEAD
=======
    "pdfkit": "^0.17.1",
>>>>>>> 0ccf12e2
    "pdfmake": "^0.2.20",
    "rate-limiter-flexible": "^7.1.0",
    "react": "^19.1.0",
    "react-day-picker": "^9.7.0",
    "react-dom": "^19.1.0",
    "react-dropzone": "^14.3.8",
<<<<<<< HEAD
    "react-email": "^4.0.13",
    "react-hook-form": "^7.56.3",
=======
    "react-email": "^4.0.14",
    "react-hook-form": "^7.56.4",
>>>>>>> 0ccf12e2
    "react-icons": "5.5.0",
    "react-leaflet": "^5.0.0",
    "react-pdf": "^9.2.1",
    "react-qr-code": "^2.0.15",
    "react-resizable-panels": "^3.0.2",
    "recharts": "^2.15.3",
    "run": "^1.5.0",
    "schema-dts": "^1.1.5",
    "socket.io": "^4.8.1",
    "socket.io-client": "^4.8.1",
    "sonner": "^2.0.3",
    "speakeasy": "^2.0.0",
    "stripe": "^18.1.0",
    "superjson": "^2.2.2",
    "uuid": "^11.1.0",
    "vaul": "^1.1.2",
    "web-push": "^3.6.7",
    "zod": "^3.24.4",
    "zod-form-data": "^2.0.7",
    "zod-validation-error": "^3.4.1",
    "zustand": "^5.0.4"
  },
  "devDependencies": {
    "@babel/core": "^7.27.1",
    "@babel/generator": "^7.27.1",
    "@babel/parser": "^7.27.2",
    "@babel/preset-react": "^7.27.1",
    "@babel/preset-typescript": "^7.27.1",
    "@babel/traverse": "^7.27.1",
    "@babel/types": "^7.27.1",
    "@eslint/eslintrc": "^3.3.1",
<<<<<<< HEAD
    "@next/bundle-analyzer": "^15.3.2",
    "@prisma/client": "^6.8.1",
    "@sentry/nextjs": "^9.19.0",
=======
    "@faker-js/faker": "^9.8.0",
    "@next/bundle-analyzer": "^15.3.2",
    "@next/mdx": "^15.3.2",
    "@prisma/client": "^6.8.2",
    "@sentry/nextjs": "^9.19.0",
    "@t3-oss/env-nextjs": "^0.13.4",
>>>>>>> 0ccf12e2
    "@tailwindcss/postcss": "^4.1.7",
    "@testing-library/react": "^16.3.0",
    "@testing-library/user-event": "^14.6.1",
    "@types/bcrypt": "^5.0.2",
    "@types/jsonwebtoken": "^9.0.9",
    "@types/leaflet": "^1.9.17",
    "@types/node": "^22.15.18",
<<<<<<< HEAD
    "@types/nodemailer": "^6.4.17",
    "@types/react": "^19.1.4",
    "@types/react-dom": "^19.1.5",
=======
    "@types/node-fetch": "^2.6.12",
    "@types/nodemailer": "^6.4.17",
    "@types/react": "^19.1.4",
    "@types/react-dom": "^19.1.5",
    "@types/speakeasy": "^2.0.10",
    "assert": "^2.1.0",
>>>>>>> 0ccf12e2
    "axios": "^1.9.0",
    "browserify-fs": "^1.0.0",
    "buffer": "^6.0.3",
    "chalk": "^5.4.1",
    "clsx": "^2.1.1",
    "cross-env": "^7.0.3",
    "dotenv": "^16.5.0",
    "dotenv-cli": "^8.0.0",
<<<<<<< HEAD
    "eslint": "^9.26.0",
=======
    "empty": "^0.10.1",
    "eslint": "^9.27.0",
>>>>>>> 0ccf12e2
    "eslint-config-next": "15.3.2",
    "eslint-import-resolver-typescript": "^4.3.4",
    "eslint-plugin-import": "^2.31.0",
    "eslint-plugin-react": "^7.37.5",
    "esm": "^3.2.25",
    "fake-fs": "^0.5.0",
    "fake-indexeddb": "^6.0.1",
    "glob": "^11.0.2",
    "husky": "^9.1.7",
    "immer": "^10.1.1",
    "jsdom": "^26.1.0",
<<<<<<< HEAD
    "lint-staged": "^16.0.0",
    "msw": "^2.8.2",
=======
    "leaflet-routing-machine": "^3.2.12",
    "lint-staged": "^16.0.0",
    "msw": "^2.8.3",
>>>>>>> 0ccf12e2
    "next-themes": "^0.4.6",
    "path-browserify": "^1.0.1",
    "playwright": "^1.52.0",
    "prettier": "^3.5.3",
<<<<<<< HEAD
    "prisma": "^6.8.1",
    "sharp": "^0.34.1",
    "tailwind-merge": "^3.3.0",
    "tailwindcss": "^4.1.7",
    "ts-node": "^10.9.2",
    "tsx": "^4.19.4",
    "tw-animate-css": "^1.2.9",
    "typescript": "^5.8.3",
=======
    "prisma": "^6.8.2",
    "process": "^0.11.10",
    "process-es6": "^0.11.6",
    "sharp": "^0.34.1",
    "simple-git": "^3.27.0",
    "stream-browserify": "^3.0.0",
    "tailwind-merge": "^3.3.0",
    "tailwindcss": "^4.1.7",
    "tailwindcss-animate": "^1.0.7",
    "ts-node": "^10.9.2",
    "tsx": "^4.19.4",
    "tw-animate-css": "^1.3.0",
    "typescript": "^5.8.3",
    "util": "^0.12.5",
>>>>>>> 0ccf12e2
    "vitest": "^3.1.3"
  },
  "type": "module",
  "peerDependencies": {
    "@t3-oss/env-nextjs": "^0.13.4"
  }
}<|MERGE_RESOLUTION|>--- conflicted
+++ resolved
@@ -112,10 +112,7 @@
     "@tanstack/react-query": "^5.76.1",
     "@tanstack/react-query-devtools": "^5.76.1",
     "@tanstack/react-virtual": "^3.13.8",
-<<<<<<< HEAD
-=======
     "@tremor/react": "^3.18.7",
->>>>>>> 0ccf12e2
     "@trpc/client": "^11.1.2",
     "@trpc/next": "^11.1.2",
     "@trpc/react-query": "^11.1.2",
@@ -135,14 +132,9 @@
     "date-fns": "^4.1.0",
     "email-templates": "^12.0.2",
     "embla-carousel-react": "^8.6.0",
-<<<<<<< HEAD
-    "form-data": "^4.0.2",
-    "framer-motion": "^12.11.4",
-=======
     "framer-motion": "^12.12.1",
     "fs": "0.0.1-security",
     "geist": "^1.4.2",
->>>>>>> 0ccf12e2
     "helmet": "^8.1.0",
     "input-otp": "^1.4.2",
     "install": "^0.13.0",
@@ -150,14 +142,9 @@
     "json5": "^2.2.3",
     "jsonwebtoken": "^9.0.2",
     "leaflet": "^1.9.4",
-<<<<<<< HEAD
-    "lucide-react": "^0.510.0",
-    "mailgun.js": "^12.0.1",
-=======
     "lightningcss": "^1.30.1",
     "lodash": "^4.17.21",
     "lucide-react": "^0.511.0",
->>>>>>> 0ccf12e2
     "multer": "1.4.5-lts.2",
     "nanoid": "^5.1.5",
     "next": "^15.3.2",
@@ -167,23 +154,15 @@
     "nodemailer": "^7.0.3",
     "nuqs": "^2.4.3",
     "otplib": "^12.0.1",
-<<<<<<< HEAD
-=======
     "pdfkit": "^0.17.1",
->>>>>>> 0ccf12e2
     "pdfmake": "^0.2.20",
     "rate-limiter-flexible": "^7.1.0",
     "react": "^19.1.0",
     "react-day-picker": "^9.7.0",
     "react-dom": "^19.1.0",
     "react-dropzone": "^14.3.8",
-<<<<<<< HEAD
-    "react-email": "^4.0.13",
-    "react-hook-form": "^7.56.3",
-=======
     "react-email": "^4.0.14",
     "react-hook-form": "^7.56.4",
->>>>>>> 0ccf12e2
     "react-icons": "5.5.0",
     "react-leaflet": "^5.0.0",
     "react-pdf": "^9.2.1",
@@ -215,18 +194,12 @@
     "@babel/traverse": "^7.27.1",
     "@babel/types": "^7.27.1",
     "@eslint/eslintrc": "^3.3.1",
-<<<<<<< HEAD
-    "@next/bundle-analyzer": "^15.3.2",
-    "@prisma/client": "^6.8.1",
-    "@sentry/nextjs": "^9.19.0",
-=======
     "@faker-js/faker": "^9.8.0",
     "@next/bundle-analyzer": "^15.3.2",
     "@next/mdx": "^15.3.2",
     "@prisma/client": "^6.8.2",
     "@sentry/nextjs": "^9.19.0",
     "@t3-oss/env-nextjs": "^0.13.4",
->>>>>>> 0ccf12e2
     "@tailwindcss/postcss": "^4.1.7",
     "@testing-library/react": "^16.3.0",
     "@testing-library/user-event": "^14.6.1",
@@ -234,18 +207,12 @@
     "@types/jsonwebtoken": "^9.0.9",
     "@types/leaflet": "^1.9.17",
     "@types/node": "^22.15.18",
-<<<<<<< HEAD
-    "@types/nodemailer": "^6.4.17",
-    "@types/react": "^19.1.4",
-    "@types/react-dom": "^19.1.5",
-=======
     "@types/node-fetch": "^2.6.12",
     "@types/nodemailer": "^6.4.17",
     "@types/react": "^19.1.4",
     "@types/react-dom": "^19.1.5",
     "@types/speakeasy": "^2.0.10",
     "assert": "^2.1.0",
->>>>>>> 0ccf12e2
     "axios": "^1.9.0",
     "browserify-fs": "^1.0.0",
     "buffer": "^6.0.3",
@@ -254,12 +221,8 @@
     "cross-env": "^7.0.3",
     "dotenv": "^16.5.0",
     "dotenv-cli": "^8.0.0",
-<<<<<<< HEAD
-    "eslint": "^9.26.0",
-=======
     "empty": "^0.10.1",
     "eslint": "^9.27.0",
->>>>>>> 0ccf12e2
     "eslint-config-next": "15.3.2",
     "eslint-import-resolver-typescript": "^4.3.4",
     "eslint-plugin-import": "^2.31.0",
@@ -271,28 +234,13 @@
     "husky": "^9.1.7",
     "immer": "^10.1.1",
     "jsdom": "^26.1.0",
-<<<<<<< HEAD
-    "lint-staged": "^16.0.0",
-    "msw": "^2.8.2",
-=======
     "leaflet-routing-machine": "^3.2.12",
     "lint-staged": "^16.0.0",
     "msw": "^2.8.3",
->>>>>>> 0ccf12e2
     "next-themes": "^0.4.6",
     "path-browserify": "^1.0.1",
     "playwright": "^1.52.0",
     "prettier": "^3.5.3",
-<<<<<<< HEAD
-    "prisma": "^6.8.1",
-    "sharp": "^0.34.1",
-    "tailwind-merge": "^3.3.0",
-    "tailwindcss": "^4.1.7",
-    "ts-node": "^10.9.2",
-    "tsx": "^4.19.4",
-    "tw-animate-css": "^1.2.9",
-    "typescript": "^5.8.3",
-=======
     "prisma": "^6.8.2",
     "process": "^0.11.10",
     "process-es6": "^0.11.6",
@@ -307,7 +255,6 @@
     "tw-animate-css": "^1.3.0",
     "typescript": "^5.8.3",
     "util": "^0.12.5",
->>>>>>> 0ccf12e2
     "vitest": "^3.1.3"
   },
   "type": "module",
