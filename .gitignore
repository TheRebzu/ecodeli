--- conflicted
+++ resolved
@@ -19,25 +19,11 @@
 
 # production
 /build
-<<<<<<< HEAD
-
-# TODO file
-TODO.md
-prisma/seed-users.*
-TODO.txt
-todo.todo
 
 # misc
 .DS_Store
 *.pem
 
-=======
-
-# misc
-.DS_Store
-*.pem
-
->>>>>>> a0282ffd
 # debug
 npm-debug.log*
 yarn-debug.log*
@@ -52,31 +38,4 @@
 
 # typescript
 *.tsbuildinfo
-<<<<<<< HEAD
-next-env.d.ts
-
-# uploads
-public/uploads/
-
-# IDE files
-.vscode/
-.cursor/
-.idea/
-*.iml
-*.swp
-*.swo
-
-# Logs
-logs
-*.log
-
-# Temps
-.temp
-.tmp
-.cache
-
-# Local configuration
-.github/instructions/rules.instructions.md
-=======
-next-env.d.ts
->>>>>>> a0282ffd
+next-env.d.ts